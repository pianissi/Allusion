--- conflicted
+++ resolved
@@ -142,16 +142,12 @@
 });
 
 function createPreviewWindow() {
-<<<<<<< HEAD
   // Get display where main window is located
   let display = screen.getPrimaryDisplay();
   if (mainWindow) {
     const winBounds = mainWindow.getBounds();
     display = screen.getDisplayNearestPoint({ x: winBounds.x, y: winBounds.y });
   }
-=======
-  const { width, height } = screen.getPrimaryDisplay().workAreaSize;
->>>>>>> c2f32811
 
   previewWindow = new BrowserWindow({
     webPreferences: {
@@ -159,13 +155,8 @@
     },
     minWidth: 224,
     minHeight: 224,
-<<<<<<< HEAD
     height: display.size.height * 3 / 4, // preview window is is sized relative to screen resolution by default
     width: display.size.width * 3 / 4,
-=======
-    width: Math.round(width * 2 / 3),
-    height: Math.round(height * 2 / 3),
->>>>>>> c2f32811
     icon: `${__dirname}/${AppIcon}`,
     // Should be same as body background: Only for split second before css is loaded
     backgroundColor: '#181818',
