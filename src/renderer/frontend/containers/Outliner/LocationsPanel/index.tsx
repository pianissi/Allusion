import React, { useContext, useCallback, useState, useEffect, useMemo } from 'react';
<<<<<<< HEAD
import { remote, shell } from 'electron';
import { observer } from 'mobx-react-lite';
=======
import { shell } from 'electron';
import { observer, Observer } from 'mobx-react-lite';
import {
  Button,
  H4,
  Collapse,
  Menu,
  MenuItem,
  Classes,
  Dialog,
  Label,
  ContextMenu,
} from '@blueprintjs/core';
>>>>>>> 28b4f098

import StoreContext from 'src/renderer/frontend/contexts/StoreContext';
import {
  ClientLocation,
  DEFAULT_LOCATION_ID,
  IDirectoryTreeItem,
} from 'src/renderer/entities/Location';
import { ClientStringSearchCriteria } from 'src/renderer/entities/SearchCriteria';
import { IFile } from 'src/renderer/entities/File';
import { MultiTagSelector } from 'src/renderer/frontend/components/MultiTagSelector';
import { AppToaster } from 'src/renderer/frontend/App';
<<<<<<< HEAD
import { IconButton, IconSet, Tree } from 'components';
import { Toolbar, ToolbarButton, Menu, MenuItem, ContextMenu, MenuDivider } from 'components/menu';
import { DialogActions, Dialog } from 'components/popover';
import { ITreeBranch, createBranchOnKeyDown } from 'components/Tree';
import LocationRecoveryDialog from './LocationRecoveryDialog';
import { CustomKeyDict, IExpansionState } from '../../types';
import { LocationRemoval } from 'src/renderer/frontend/components/RemovalAlert';
import useContextMenu from 'src/renderer/frontend/hooks/useContextMenu';
import { Collapse } from 'src/renderer/frontend/components/Transition';
=======
import UiStore, { FileSearchCriteria } from 'src/renderer/frontend/stores/UiStore';
import { Tree, Toolbar, ToolbarButton } from 'components';
import { ITreeItem, createBranchOnKeyDown } from 'components/Tree';
import { IExpansionState } from '..';
import LocationRecoveryDialog from './LocationRecoveryDialog';
import { CustomKeyDict } from '../index';
import { LocationRemoval } from '../MessageBox';
import { RendererMessenger } from 'src/Messaging';
>>>>>>> 28b4f098

// Tooltip info
const enum Tooltip {
  Location = 'Add New Location',
  Refresh = 'Refresh Directories',
}

interface ILocationConfigModalProps {
  dir: ClientLocation | undefined;
  handleClose: () => void;
}

const LocationConfigModal = observer(({ dir, handleClose }: ILocationConfigModalProps) => {
  if (!dir) {
    return null;
  }
  return (
    <Dialog labelledby="dialog-title" describedby="dialog-information" open onCancel={handleClose}>
      <span className="dialog-icon">{IconSet.FOLDER_CLOSE}</span>
      <h2 id="dialog-title" className="dialog-title">
        Location: {dir.name}
      </h2>
      <IconButton icon={IconSet.CLOSE} text="Close (Esc)" onClick={handleClose} />
      <div id="dialog-information" className="dialog-information">
        <p>Path:</p>
        <pre>{dir.path}</pre>
        <label>
          Tags to add
          <MultiTagSelector
            disabled={dir.isBroken}
            selection={dir.clientTagsToAdd}
            onSelect={dir.addTag}
            onDeselect={dir.removeTag}
            onClear={dir.clearTags}
          />
        </label>
      </div>
      <div className="dialog-footer">
        <DialogActions
          closeButtonText={dir.isInitialized ? 'Close' : 'Confirm'}
          onClick={handleClose}
        />
      </div>
    </Dialog>
  );
});

interface ITreeData {
  showContextMenu: (x: number, y: number, menu: JSX.Element) => void;
  expansion: IExpansionState;
  setExpansion: React.Dispatch<IExpansionState>;
  config: (location: ClientLocation) => void;
  delete: (location: ClientLocation) => void;
}

const toggleExpansion = (nodeData: ClientLocation | IDirectoryTreeItem, treeData: ITreeData) => {
  const { expansion, setExpansion } = treeData;
  const id = nodeData instanceof ClientLocation ? nodeData.id : nodeData.fullPath;
  setExpansion({ ...expansion, [id]: !expansion[id] });
};

const isExpanded = (nodeData: ClientLocation | IDirectoryTreeItem, treeData: ITreeData) =>
  treeData.expansion[nodeData instanceof ClientLocation ? nodeData.id : nodeData.fullPath];

// eslint-disable-next-line @typescript-eslint/no-empty-function
const emptyFunction = () => {};

const triggerContextMenuEvent = (event: React.KeyboardEvent<HTMLLIElement>) => {
  const element = event.currentTarget.querySelector('.tree-content-label');
  if (element) {
    // TODO: Auto-focus the context menu! Do this in the onContextMenu handler.
    // Why not trigger context menus through `ContextMenu.show()`?
    event.stopPropagation();
    element.dispatchEvent(
      new MouseEvent('contextmenu', {
        clientX: element.getBoundingClientRect().right,
        clientY: element.getBoundingClientRect().top,
      }),
    );
  }
};

const criteria = (path: string) =>
  new ClientStringSearchCriteria<IFile>('absolutePath', path, 'contains', CustomKeyDict);

const customKeys = (
  search: (path: string) => void,
  event: React.KeyboardEvent<HTMLLIElement>,
  nodeData: ClientLocation | IDirectoryTreeItem,
  treeData: ITreeData,
) => {
  switch (event.key) {
    case 'F10':
      if (event.shiftKey) {
        triggerContextMenuEvent(event);
      }
      break;

    case 'Enter':
      event.stopPropagation();
      search(nodeData instanceof ClientLocation ? nodeData.path : nodeData.fullPath);
      break;

    case 'Delete':
      if (nodeData instanceof ClientLocation) {
        event.stopPropagation();
        treeData.delete(nodeData);
      }
      break;

    case 'ContextMenu':
      triggerContextMenuEvent(event);
      break;

    default:
      break;
  }
};

const DirectoryMenu = ({ path }: { path: string }) => {
  const { uiStore } = useContext(StoreContext);
  const handleOpenFileExplorer = useCallback(() => shell.openItem(path), [path]);

  const handleAddToSearch = useCallback(() => uiStore.addSearchCriteria(criteria(path)), [
    path,
    uiStore,
  ]);

  const handleReplaceSearch = useCallback(() => uiStore.replaceSearchCriteria(criteria(path)), [
    path,
    uiStore,
  ]);

  return (
    <>
      <MenuItem onClick={handleAddToSearch} text="Add to Search Query" icon={IconSet.SEARCH} />
      <MenuItem onClick={handleReplaceSearch} text="Replace Search Query" icon={IconSet.REPLACE} />
      <MenuDivider />
      <MenuItem
        onClick={handleOpenFileExplorer}
        text="Open in File Browser"
        icon={IconSet.FOLDER_CLOSE}
      />
    </>
  );
};

interface ILocationContextMenuProps {
  location: ClientLocation;
  onDelete: (location: ClientLocation) => void;
  onConfig: (location: ClientLocation) => void;
}

const LocationTreeContextMenu = ({ location, onDelete, onConfig }: ILocationContextMenuProps) => {
  const { uiStore } = useContext(StoreContext);
  const openDeleteDialog = useCallback(() => location && onDelete(location), [location, onDelete]);
  const openConfigDialog = useCallback(() => location && onConfig(location), [location, onConfig]);

  if (location.isBroken) {
    return (
      <>
        <MenuItem
          text="Open Recovery Panel"
          onClick={() => uiStore.openLocationRecovery(location.id)}
          icon={IconSet.WARNING_BROKEN_LINK}
          disabled={location.id === DEFAULT_LOCATION_ID}
        />
        <MenuItem
          text="Delete"
          onClick={openDeleteDialog}
          icon={IconSet.DELETE}
          disabled={location.id === DEFAULT_LOCATION_ID}
        />
      </>
    );
  }

  return (
    <>
      <MenuItem text="Configure" onClick={openConfigDialog} icon={IconSet.SETTINGS} />
      <MenuItem
        text="Delete"
        onClick={openDeleteDialog}
        icon={IconSet.DELETE}
        disabled={location.id === DEFAULT_LOCATION_ID}
      />
      <MenuDivider />
      <DirectoryMenu path={location.path} />
    </>
  );
};

const SubLocation = observer(
  ({ nodeData, treeData }: { nodeData: IDirectoryTreeItem; treeData: ITreeData }) => {
    const { uiStore } = useContext(StoreContext);
    const { showContextMenu, expansion } = treeData;
    const handleContextMenu = useCallback(
      (e: React.MouseEvent) =>
        showContextMenu(e.clientX, e.clientY, <DirectoryMenu path={nodeData.fullPath} />),
      [nodeData.fullPath, showContextMenu],
    );

    const handleClick = useCallback(
      (event: React.MouseEvent<HTMLDivElement, MouseEvent>) => {
        // TODO: Mark searched nodes as selected?
        event.ctrlKey
          ? uiStore.addSearchCriteria(criteria(nodeData.fullPath))
          : uiStore.replaceSearchCriteria(criteria(nodeData.fullPath));
      },
      [nodeData.fullPath, uiStore],
    );

    return (
      <div className="tree-content-label" onClick={handleClick} onContextMenu={handleContextMenu}>
        {expansion[nodeData.fullPath] ? IconSet.FOLDER_OPEN : IconSet.FOLDER_CLOSE}
        {nodeData.name}
      </div>
    );
  },
);

const Location = observer(
  ({ nodeData, treeData }: { nodeData: ClientLocation; treeData: ITreeData }) => {
    const { uiStore } = useContext(StoreContext);
    const { showContextMenu, expansion, config, delete: onDelete } = treeData;
    const handleContextMenu = useCallback(
      (event: React.MouseEvent<HTMLDivElement, MouseEvent>) => {
        showContextMenu(
          event.clientX,
          event.clientY,
          <LocationTreeContextMenu location={nodeData} onConfig={config} onDelete={onDelete} />,
        );
      },
      [nodeData, showContextMenu, config, onDelete],
    );

    const handleClick = useCallback(
      (event: React.MouseEvent<HTMLDivElement, MouseEvent>) => {
        // TODO: Mark searched nodes as selected?
        event.ctrlKey
          ? uiStore.addSearchCriteria(criteria(nodeData.path))
          : uiStore.replaceSearchCriteria(criteria(nodeData.path));
      },
      [nodeData.path, uiStore],
    );

    return (
      <div className="tree-content-label" onContextMenu={handleContextMenu}>
        {nodeData.id === DEFAULT_LOCATION_ID
          ? IconSet.IMPORT
          : expansion[nodeData.id]
          ? IconSet.FOLDER_OPEN
          : IconSet.FOLDER_CLOSE}
        <div onClick={handleClick}>{nodeData.name}</div>
        {nodeData.isBroken && (
          <span onClick={() => uiStore.openLocationRecovery(nodeData.id)}>{IconSet.WARNING}</span>
        )}
      </div>
    );
  },
);

const SubLocationLabel = (nodeData: any, treeData: any) => (
  <SubLocation nodeData={nodeData} treeData={treeData} />
);

const mapDirectory = (dir: IDirectoryTreeItem): ITreeItem => ({
  id: dir.fullPath,
  label: SubLocationLabel,
  nodeData: dir,
  children: dir.children.map(mapDirectory),
  isExpanded,
});

const LocationLabel = (nodeData: any, treeData: any) => (
  <Location nodeData={nodeData} treeData={treeData} />
);

interface ILocationTreeProps {
  showContextMenu: (x: number, y: number, menu: JSX.Element) => void;
  lastRefresh: string;
  onDelete: (loc: ClientLocation) => void;
  onConfig: (loc: ClientLocation) => void;
}

<<<<<<< HEAD
const LocationsTree = observer(
  ({ onDelete, onConfig, lastRefresh, showContextMenu }: ILocationTreeProps) => {
    const { locationStore, uiStore } = useContext(StoreContext);
    const [expansion, setExpansion] = useState<IExpansionState>({});
    const treeData: ITreeData = useMemo(
      () => ({
        expansion,
        setExpansion,
        delete: onDelete,
        config: onConfig,
        showContextMenu,
      }),
      [expansion, onConfig, onDelete, showContextMenu],
    );
    const [branches, setBranches] = useState<ITreeBranch[]>(
      locationStore.locationList.map((location) => ({
        id: location.id,
        label: LocationLabel,
        branches: [],
        leaves: [],
        nodeData: location,
        isExpanded,
      })),
    );

    const handleBranchKeyDown = useCallback(
      (
        event: React.KeyboardEvent<HTMLLIElement>,
        nodeData: ClientLocation | IDirectoryTreeItem,
        treeData: ITreeData,
      ) =>
        createBranchOnKeyDown(
          event,
          nodeData,
          treeData,
=======
const LocationsTree = observer(({ onDelete, onConfig, lastRefresh }: ILocationTreeProps) => {
  const { locationStore, uiStore } = useContext(StoreContext);
  const [expansion, setExpansion] = useState<IExpansionState>({});
  const treeData: ITreeData = useMemo(
    () => ({ expansion, setExpansion, uiStore, delete: onDelete, config: onConfig }),
    [expansion, onConfig, onDelete, uiStore],
  );
  const [branches, setBranches] = useState<ITreeItem[]>(
    locationStore.locationList.map((location) => ({
      id: location.id,
      label: LocationLabel,
      children: [],
      nodeData: location,
      isExpanded,
    })),
  );

  useEffect(() => {
    // Prevents updating state when component will be unmounted!
    let isMounted = true;
    if (isMounted) {
      Promise.all(
        locationStore.locationList.map(async (location) => ({
          id: location.id,
          label: LocationLabel,
          children: (await location.getDirectoryTree()).map(mapDirectory),
          nodeData: location,
>>>>>>> 28b4f098
          isExpanded,
          emptyFunction,
          toggleExpansion,
          customKeys.bind(null, (path: string) => uiStore.replaceSearchCriteria(criteria(path))),
        ),
      [uiStore],
    );

<<<<<<< HEAD
    useEffect(() => {
      // Prevents updating state when component will be unmounted!
      let isMounted = true;
      if (isMounted) {
        Promise.all(
          locationStore.locationList.map(async (location) => ({
            id: location.id,
            label: LocationLabel,
            branches: (await location.getDirectoryTree()).map(mapDirectory),
            leaves: [],
            nodeData: location,
            isExpanded,
          })),
        ).then((value) => setBranches(value));
      }
      return () => {
        isMounted = false;
      };
    }, [locationStore.locationList, lastRefresh]);

    return (
      <Tree
        id="location-list"
        multiSelect
        branches={branches}
        leaves={[]}
        treeData={treeData}
        toggleExpansion={toggleExpansion}
        onBranchKeyDown={handleBranchKeyDown}
        onLeafKeyDown={emptyFunction}
      />
    );
  },
);
=======
  return (
    <Tree
      id="location-list"
      multiSelect
      children={branches}
      treeData={treeData}
      toggleExpansion={toggleExpansion}
      onBranchKeyDown={handleBranchKeyDown}
      onLeafKeyDown={emptyFunction}
    />
  );
});
>>>>>>> 28b4f098

const LocationsPanel = () => {
  const { locationStore } = useContext(StoreContext);
  const [contextState, { show, hide }] = useContextMenu();

  const [locationConfigOpen, setLocationConfigOpen] = useState<ClientLocation | undefined>(
    undefined,
  );
  const [deletableLocation, setDeletableLocation] = useState<ClientLocation | undefined>(undefined);
  const [locationTreeKey, setLocationTreeKey] = useState(new Date());
  const [isCollapsed, setCollapsed] = useState(false);

  const closeConfig = useCallback(() => {
    if (locationConfigOpen !== undefined && !locationConfigOpen.isInitialized) {
      // Import files after config modal is closed, if not already initialized
      locationStore.initializeLocation(locationConfigOpen);
    }
    setLocationConfigOpen(undefined);
  }, [locationConfigOpen, locationStore]);

  const closeLocationRemover = useCallback(() => {
    setDeletableLocation(undefined);
    // Initialize the location in case it was newly added
    if (locationConfigOpen && !locationConfigOpen.isInitialized) {
      locationStore.initializeLocation(locationConfigOpen);
    }
  }, [locationConfigOpen, locationStore]);

  const handleChooseWatchedDir = useCallback(
    async (e: React.MouseEvent) => {
      e.stopPropagation();
      const { filePaths: dirs } = await RendererMessenger.openDialog({
        properties: ['openDirectory'],
      });

      // multi-selection is disabled which means there can be at most 1 folder
      if (dirs.length === 0) {
        return;
      }
      const newLocPath = dirs[0];

      // Check if the new location is a sub-directory of an existing location
      const parentDir = locationStore.locationList.find((dir) => newLocPath.includes(dir.path));
      if (parentDir) {
        AppToaster.show({
          message: 'You cannot add a location that is a sub-folder of an existing location.',
          intent: 'danger',
        });
        return;
      }

      // Check if the new location is a parent-directory of an existing location
      const childDir = locationStore.locationList.find((dir) => dir.path.includes(newLocPath));
      if (childDir) {
        AppToaster.show({
          message: 'You cannot add a location that is a parent-folder of an existing location.',
          intent: 'danger',
        });
        return;
      }

      // TODO: Offer option to replace child location(s) with the parent loc, so no data of imported images is lost

      const newLoc = await locationStore.create(newLocPath);
      setLocationConfigOpen(newLoc);
      setLocationTreeKey(new Date());
    },
    [locationStore],
  );

  // Refresh when adding/removing location
  useEffect(() => {
    setLocationTreeKey(new Date());
  }, [locationStore.locationList.length]);

  return (
    <div>
      <div className="outliner-header-wrapper">
        <h2 onClick={() => setCollapsed(!isCollapsed)}>
          {isCollapsed ? IconSet.ARROW_RIGHT : IconSet.ARROW_DOWN}Locations
        </h2>
        <Toolbar controls="location-list">
          <ToolbarButton
            showLabel="never"
            icon={IconSet.FOLDER_CLOSE_ADD}
            text="New Location"
            onClick={handleChooseWatchedDir}
            tooltip={Tooltip.Location}
          />
          <ToolbarButton
            showLabel="never"
            icon={IconSet.RELOAD}
            text="Refresh"
            onClick={() => setLocationTreeKey(new Date())}
            tooltip={Tooltip.Refresh}
          />
        </Toolbar>
      </div>
      <Collapse open={!isCollapsed}>
        <LocationsTree
          showContextMenu={show}
          lastRefresh={locationTreeKey.toString()}
          onDelete={setDeletableLocation}
          onConfig={setLocationConfigOpen}
        />
      </Collapse>
      <LocationConfigModal dir={locationConfigOpen} handleClose={closeConfig} />
      <LocationRecoveryDialog />
      {deletableLocation && (
        <LocationRemoval object={deletableLocation} onClose={closeLocationRemover} />
      )}
      <ContextMenu open={contextState.open} x={contextState.x} y={contextState.y} onClose={hide}>
        <Menu>{contextState.menu}</Menu>
      </ContextMenu>
    </div>
  );
};

export default observer(LocationsPanel);<|MERGE_RESOLUTION|>--- conflicted
+++ resolved
@@ -1,22 +1,6 @@
 import React, { useContext, useCallback, useState, useEffect, useMemo } from 'react';
-<<<<<<< HEAD
-import { remote, shell } from 'electron';
+import { shell } from 'electron';
 import { observer } from 'mobx-react-lite';
-=======
-import { shell } from 'electron';
-import { observer, Observer } from 'mobx-react-lite';
-import {
-  Button,
-  H4,
-  Collapse,
-  Menu,
-  MenuItem,
-  Classes,
-  Dialog,
-  Label,
-  ContextMenu,
-} from '@blueprintjs/core';
->>>>>>> 28b4f098
 
 import StoreContext from 'src/renderer/frontend/contexts/StoreContext';
 import {
@@ -28,26 +12,16 @@
 import { IFile } from 'src/renderer/entities/File';
 import { MultiTagSelector } from 'src/renderer/frontend/components/MultiTagSelector';
 import { AppToaster } from 'src/renderer/frontend/App';
-<<<<<<< HEAD
 import { IconButton, IconSet, Tree } from 'components';
 import { Toolbar, ToolbarButton, Menu, MenuItem, ContextMenu, MenuDivider } from 'components/menu';
 import { DialogActions, Dialog } from 'components/popover';
-import { ITreeBranch, createBranchOnKeyDown } from 'components/Tree';
+import { createBranchOnKeyDown, ITreeItem } from 'components/Tree';
 import LocationRecoveryDialog from './LocationRecoveryDialog';
 import { CustomKeyDict, IExpansionState } from '../../types';
 import { LocationRemoval } from 'src/renderer/frontend/components/RemovalAlert';
 import useContextMenu from 'src/renderer/frontend/hooks/useContextMenu';
 import { Collapse } from 'src/renderer/frontend/components/Transition';
-=======
-import UiStore, { FileSearchCriteria } from 'src/renderer/frontend/stores/UiStore';
-import { Tree, Toolbar, ToolbarButton } from 'components';
-import { ITreeItem, createBranchOnKeyDown } from 'components/Tree';
-import { IExpansionState } from '..';
-import LocationRecoveryDialog from './LocationRecoveryDialog';
-import { CustomKeyDict } from '../index';
-import { LocationRemoval } from '../MessageBox';
 import { RendererMessenger } from 'src/Messaging';
->>>>>>> 28b4f098
 
 // Tooltip info
 const enum Tooltip {
@@ -333,7 +307,6 @@
   onConfig: (loc: ClientLocation) => void;
 }
 
-<<<<<<< HEAD
 const LocationsTree = observer(
   ({ onDelete, onConfig, lastRefresh, showContextMenu }: ILocationTreeProps) => {
     const { locationStore, uiStore } = useContext(StoreContext);
@@ -348,12 +321,11 @@
       }),
       [expansion, onConfig, onDelete, showContextMenu],
     );
-    const [branches, setBranches] = useState<ITreeBranch[]>(
+    const [branches, setBranches] = useState<ITreeItem[]>(
       locationStore.locationList.map((location) => ({
         id: location.id,
         label: LocationLabel,
-        branches: [],
-        leaves: [],
+        children: [],
         nodeData: location,
         isExpanded,
       })),
@@ -369,35 +341,6 @@
           event,
           nodeData,
           treeData,
-=======
-const LocationsTree = observer(({ onDelete, onConfig, lastRefresh }: ILocationTreeProps) => {
-  const { locationStore, uiStore } = useContext(StoreContext);
-  const [expansion, setExpansion] = useState<IExpansionState>({});
-  const treeData: ITreeData = useMemo(
-    () => ({ expansion, setExpansion, uiStore, delete: onDelete, config: onConfig }),
-    [expansion, onConfig, onDelete, uiStore],
-  );
-  const [branches, setBranches] = useState<ITreeItem[]>(
-    locationStore.locationList.map((location) => ({
-      id: location.id,
-      label: LocationLabel,
-      children: [],
-      nodeData: location,
-      isExpanded,
-    })),
-  );
-
-  useEffect(() => {
-    // Prevents updating state when component will be unmounted!
-    let isMounted = true;
-    if (isMounted) {
-      Promise.all(
-        locationStore.locationList.map(async (location) => ({
-          id: location.id,
-          label: LocationLabel,
-          children: (await location.getDirectoryTree()).map(mapDirectory),
-          nodeData: location,
->>>>>>> 28b4f098
           isExpanded,
           emptyFunction,
           toggleExpansion,
@@ -406,7 +349,6 @@
       [uiStore],
     );
 
-<<<<<<< HEAD
     useEffect(() => {
       // Prevents updating state when component will be unmounted!
       let isMounted = true;
@@ -415,8 +357,7 @@
           locationStore.locationList.map(async (location) => ({
             id: location.id,
             label: LocationLabel,
-            branches: (await location.getDirectoryTree()).map(mapDirectory),
-            leaves: [],
+            children: (await location.getDirectoryTree()).map(mapDirectory),
             nodeData: location,
             isExpanded,
           })),
@@ -431,8 +372,7 @@
       <Tree
         id="location-list"
         multiSelect
-        branches={branches}
-        leaves={[]}
+        children={branches}
         treeData={treeData}
         toggleExpansion={toggleExpansion}
         onBranchKeyDown={handleBranchKeyDown}
@@ -441,20 +381,6 @@
     );
   },
 );
-=======
-  return (
-    <Tree
-      id="location-list"
-      multiSelect
-      children={branches}
-      treeData={treeData}
-      toggleExpansion={toggleExpansion}
-      onBranchKeyDown={handleBranchKeyDown}
-      onLeafKeyDown={emptyFunction}
-    />
-  );
-});
->>>>>>> 28b4f098
 
 const LocationsPanel = () => {
   const { locationStore } = useContext(StoreContext);
