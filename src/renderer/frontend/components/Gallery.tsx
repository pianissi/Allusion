import React, { useState, useEffect, useCallback, useRef } from 'react';
import {
  ResizeSensor, IResizeEntry, NonIdealState, Button, ButtonGroup,
} from '@blueprintjs/core';
import {
  FixedSizeGrid, GridItemKeySelector, FixedSizeList, ListItemKeySelector,
  GridChildComponentProps, ListChildComponentProps,
  GridOnScrollProps, ListOnScrollProps,
} from 'react-window';
import { observer, Observer } from 'mobx-react-lite';

import { withRootstore, IRootStoreProp } from '../contexts/StoreContext';
import GalleryItem from './GalleryItem';
import UiStore, { ViewMethod } from '../stores/UiStore';
import { ClientFile } from '../../entities/File';
import IconSet from './Icons';
import { throttle } from '../utils';

// Should be same as CSS variable --thumbnail-size + padding (adding padding, though in px)
const CELL_SIZE_SMALL = 160 - 2;
const CELL_SIZE_MEDIUM = 260 - 2;
const CELL_SIZE_LARGE = 360 - 2;

function getThumbnailSize(sizeType: 'small' | 'medium' | 'large') {
  if (sizeType === 'small') {
    return CELL_SIZE_SMALL;
  } else if (sizeType === 'medium') {
    return CELL_SIZE_MEDIUM;
  }
  return CELL_SIZE_LARGE;
}

interface IGalleryLayoutProps {
  contentWidth: number;
  contentHeight: number;
  fileList: ClientFile[];
  uiStore: UiStore;
  handleClick: (file: ClientFile, e: React.MouseEvent) => void;
  handleDrop: (item: any, file: ClientFile) => void;
}

function getLayoutComponent(viewMethod: ViewMethod, props: IGalleryLayoutProps) {
  switch (viewMethod) {
    case 'grid':
      return <GridGallery {...props} />;
    case 'mason':
      return <MasonryGallery {...props} />;
    case 'list':
      return <ListGallery {...props} />;
    case 'slide':
      return <SlideGallery {...props} />;
    default:
      return null;
  }
}

const GridGallery = observer(
  ({ contentWidth, contentHeight, fileList, uiStore, handleClick, handleDrop }: IGalleryLayoutProps) => {
  const cellSize = getThumbnailSize(uiStore.thumbnailViewSize);
  const numColumns = Math.floor(contentWidth / cellSize);
  const numRows = numColumns > 0 ? Math.ceil(fileList.length / numColumns) : 0;

  const ref = useRef<FixedSizeGrid>(null);

  const handleScrollTo = useCallback(
    (i: number) => {
      if (ref.current) {
        ref.current.scrollToItem({
          rowIndex: Math.floor(i / numColumns),
          columnIndex: 0,
        });
      }
    }, [numColumns, numRows],
  );

  // Scroll to a file when selecting it
  const firstSelectedFile = uiStore.fileSelection.length === 0 ? null : uiStore.fileSelection[0];
  useEffect(() => {
    if (firstSelectedFile) {
      handleScrollTo(uiStore.rootStore.fileStore.fileList.findIndex((f) => f.id === firstSelectedFile));
    }
  }, [firstSelectedFile, handleScrollTo]);

  // Store what the first item in view is in the UiStore
  const handleScroll = useCallback(
    ({ scrollTop }: GridOnScrollProps) => uiStore.setFirstIndexInView(numColumns * Math.round(scrollTop / cellSize)),
    [cellSize, numColumns]);

  /** Generates a unique key for an element in the grid */
  const handleItemKey: GridItemKeySelector = useCallback(
    ({ columnIndex, rowIndex }) => {
      const itemIndex = rowIndex * numColumns + columnIndex;
      const file = itemIndex < fileList.length ? fileList[itemIndex] : null;
      return `${rowIndex}-${columnIndex}-${file ? file.id : ''}`;
  }, []);

  const Cell: React.FunctionComponent<GridChildComponentProps> = useCallback(
    ({ columnIndex, rowIndex, style }) => {
      const itemIndex = rowIndex * numColumns + columnIndex;
      const file = itemIndex < fileList.length ? fileList[itemIndex] : null;
      if (!file) {
        return <div />;
      }
      return (
        <div style={style} key={`file-${file.id}`} className="galleryItem">
          <Observer>
            {() => (
              <GalleryItem
                file={file}
                isSelected={uiStore.fileSelection.includes(file.id)}
                onClick={handleClick}
                onDrop={handleDrop}
                showTags
              />
            )}
          </Observer>
        </div>
      );
    },
    [numColumns],
  );
  return (
    <FixedSizeGrid
      columnCount={numColumns}
      columnWidth={cellSize}
      height={contentHeight}
      rowCount={numRows}
      rowHeight={cellSize}
      width={contentWidth}
      itemData={fileList}
      itemKey={handleItemKey}
      overscanRowCount={2}
      children={Cell}
      onScroll={handleScroll}
      key={fileList.length > 0 ? `${fileList.length}-${fileList[0].id}-${fileList[fileList.length - 1].id}` : ''} // force rerender when file list changes
      initialScrollTop={(Math.round(uiStore.firstIndexInView / numColumns) * cellSize) || 0} // || 0 for initial load
      ref={ref}
    />
  );
});

const ListGallery = observer(
  ({ contentWidth, contentHeight, fileList, uiStore, handleClick, handleDrop }: IGalleryLayoutProps) => {
  const cellSize = getThumbnailSize(uiStore.thumbnailViewSize);
  const ref = useRef<FixedSizeList>(null);

  const handleScrollTo = useCallback((i: number) => {
    if (ref.current) {
      ref.current.scrollToItem(i);
    }
  }, []);

  // Scroll to a file when selecting it
  const firstSelectedFile = uiStore.fileSelection.length === 0 ? null : uiStore.fileSelection[0];
  useEffect(() => {
    if (firstSelectedFile) {
      handleScrollTo(uiStore.rootStore.fileStore.fileList.findIndex((f) => f.id === firstSelectedFile));
    }
  }, [firstSelectedFile, handleScrollTo]);

  // Store what the first item in view is in the UiStore
  const handleScroll = useCallback(
    ({ scrollOffset }: ListOnScrollProps) => uiStore.setFirstIndexInView(Math.round(scrollOffset / cellSize)),
    [cellSize]);

  /** Generates a unique key for an element in the grid */
  const handleItemKey: ListItemKeySelector = useCallback(
    (index) => {
      const file = index < fileList.length ? fileList[index] : null;
      return `${index}-${file ? file.id : ''}`;
  }, []);

  const Row: React.FunctionComponent<ListChildComponentProps> = useCallback(
    ({ index, style }) => {
      const file = index < fileList.length ? fileList[index] : null;
      if (!file) {
        return <div />;
      }
      return (
        <div style={style} className={index % 2 ? 'list-item-even' : 'list-item-uneven'}>
          <Observer>
            {() => (
              <GalleryItem
                file={file}
                isSelected={uiStore.fileSelection.includes(file.id)}
                onClick={handleClick}
                onDrop={handleDrop}
                showInfo
                showName
                showTags
              />
            )}
          </Observer>
        </div>
      );
    },
    [],
  );

  return (
    <FixedSizeList
      height={contentHeight}
      width={contentWidth}
      itemSize={cellSize}
      itemCount={fileList.length}
      itemKey={handleItemKey}
      overscanCount={2}
      children={Row}
      onScroll={handleScroll}
      key={fileList.length > 0 ? `${fileList.length}-${fileList[0].id}-${fileList[fileList.length - 1].id}` : ''} // force rerender when file list changes
      initialScrollOffset={uiStore.firstIndexInView * cellSize}
      ref={ref}
    />
  );
});

const MasonryGallery = observer(({ }: IGalleryLayoutProps) => {
  const Styles: any = {
    textAlign: 'center',
    display: 'flex',
    flexDirection: 'column',
    alignItems: 'center',
    justifyContent: 'center',
    width: '100%',
    height: '65%',
  };

  return <div style={Styles}> <span className="custom-icon-64" style={{marginBottom: '1rem'}}>{IconSet.DB_ERROR}</span><p>This view is currently not supported</p></div>; {/* // tslint:disable-next-line */}
});

<<<<<<< HEAD
const SlideGallery = observer(({ fileList, uiStore, handleDrop }: IGalleryLayoutProps) => {

  const incrImgIndex = useCallback(
    () => uiStore.setFirstIndexInView(Math.max(0, uiStore.firstIndexInView - 1)),
    [uiStore.firstIndexInView]);
  const decrImgIndex = useCallback(
    () => uiStore.setFirstIndexInView(Math.min(uiStore.firstIndexInView + 1, fileList.length - 1)),
    [fileList.length, uiStore.firstIndexInView]);

  // Detect left/right arrow keys to scroll between images
  const handleUserKeyPress = useCallback((event) => {
    const { keyCode } = event;
    if (keyCode === 37) {
      incrImgIndex();
    } else if (keyCode === 39) {
      decrImgIndex();
    }
  }, [incrImgIndex, decrImgIndex]);

  // Detect scroll wheel to scroll between images
  const handleUserWheel = useCallback((event) => {
    const { deltaY } = event;
    if (deltaY > 0) {
      decrImgIndex();
    } else if (deltaY < 0) {
      incrImgIndex();
    }
  }, [incrImgIndex, decrImgIndex]);
=======
const SlideGallery = observer(
  ({ fileList, uiStore, handleClick, handleDrop }: IGalleryLayoutProps) => {
    useEffect(() => {
      // Go to the first selected image on load
      if (uiStore.fileSelection.length > 0) {
        uiStore.firstIndexInView = fileList.findIndex((f) => f.id === uiStore.fileSelection[0]);
      }
    }, []);
>>>>>>> 31d8a811

    // Automatically select the active image, so it is shown in the inspector
    useEffect(
      () => {
        if (uiStore.firstIndexInView < fileList.length) {
          uiStore.deselectAllFiles();
          uiStore.selectFile(fileList[uiStore.firstIndexInView]);
        }
      },
      [uiStore.firstIndexInView],
    );

<<<<<<< HEAD
  // Go to the first selected image on load
  useEffect(() => {
    if (uiStore.fileSelection.length > 0) {
      uiStore.firstIndexInView = fileList.findIndex((f) => f.id === uiStore.fileSelection[0]);
    }
  }, []);

  // Automatically select the active image, so it is shown in the inspector
  useEffect(() => {
    if (uiStore.firstIndexInView < fileList.length) {
      uiStore.deselectAllFiles();
      uiStore.selectFile(fileList[uiStore.firstIndexInView]);
    }
  }, [uiStore.firstIndexInView]);
=======
    const incrImgIndex = useCallback(
      () => uiStore.setFirstIndexInView(Math.max(0, uiStore.firstIndexInView - 1)),
      [uiStore.firstIndexInView],
    );
    const decrImgIndex = useCallback(
      () =>
        uiStore.setFirstIndexInView(Math.min(uiStore.firstIndexInView + 1, fileList.length - 1)),
      [fileList.length, uiStore.firstIndexInView],
    );

    // Detect left/right arrow keys to scroll between images
    const handleUserKeyPress = useCallback(
      (event: KeyboardEvent) => {
        if (event.code === 'ArrowLeft') {
          incrImgIndex();
        } else if (event.code === 'ArrowRight') {
          decrImgIndex();
        }
      },
      [incrImgIndex, decrImgIndex],
    );
>>>>>>> 31d8a811

    // Detect scroll wheel to scroll between images
    const handleUserWheel = useCallback(
      (event: WheelEvent) => {
        event.preventDefault();

        if (event.deltaY > 0) {
          decrImgIndex();
        } else if (event.deltaY < 0) {
          incrImgIndex();
        }
      },
      [incrImgIndex, decrImgIndex],
    );

<<<<<<< HEAD
  const ignoreClick = useCallback((_, e: React.MouseEvent) => {
    e.stopPropagation();
  }, []);

  return (
    <GalleryItem
      file={file}
      isSelected={false /** Active image is always selected, no need to show it */}
      onClick={ignoreClick}
      onDrop={handleDrop}
    />
  );
});
=======
    // Set up event listeners
    useEffect(
      () => {
        window.addEventListener('keydown', handleUserKeyPress);
        window.addEventListener('wheel', handleUserWheel, { passive: false });
        return () => {
          window.removeEventListener('keydown', handleUserKeyPress);
          window.removeEventListener('wheel', handleUserWheel);
        };
      },
      [handleUserKeyPress, handleUserWheel],
    );

    if (uiStore.firstIndexInView >= fileList.length) {
      return <p>No files available</p>;
    }

    const file = fileList[uiStore.firstIndexInView];

    return (
      <GalleryItem
        file={file}
        isSelected={false /** Active image is always selected, no need to show it */}
        onClick={handleClick}
        onDrop={handleDrop}
      />
    );
  },
);
>>>>>>> 31d8a811

interface IGalleryProps extends IRootStoreProp {}

const Gallery = ({
  rootStore: {
    uiStore,
    fileStore: { fileList },
  },
}: IGalleryProps) => {
  const [contentHeight, setContentHeight] = useState(1); // window.innerWidth
  const [contentWidth, setContentWidth] = useState(1); // window.innerWidth
  const handleResize = useCallback((entries: IResizeEntry[]) => {
    setContentWidth(entries[0].contentRect.width);
    setContentHeight(entries[0].contentRect.height);
  }, []);

  // Todo: Maybe move these to UiStore so that it can be reset when the fileList changes?
  /** The first item that is selected in a multi-selection */
  const initialSelectionIndex = useRef<number | undefined>(undefined);
  /** The last item that is selected in a multi-selection */
  const lastSelectionIndex = useRef<number | undefined>(undefined);

  const selectionModeOn = uiStore.fileSelection.length > 0;

  const handleBackgroundClick = useCallback(() => uiStore.fileSelection.clear(), []);

  const handleDrop = useCallback(
    (item: any, file: ClientFile) => {
      // Add all tags in the context to the targeted file
      const ctx = uiStore.getTagContextItems(item.id);
      const allContextTags = [
        ...ctx.tags.map((t) => t.id),
        ...ctx.collections.flatMap((col) => col.getTagsRecursively()),
      ];
      allContextTags.forEach(file.addTag);
    }, []);

  // Todo: Move selection logic to a custom hook
  const handleItemClick = useCallback(
    (clickedFile: ClientFile, e: React.MouseEvent) => {
      e.stopPropagation(); // avoid propogation to background

      const i = fileList.indexOf(clickedFile);
      const isSelected = uiStore.fileSelection.includes(clickedFile.id);

      if (e.shiftKey) {
        // Shift selection: Select from the initial up to the current index
        if (initialSelectionIndex.current !== undefined) {
          uiStore.fileSelection.clear();
          // Make sure that sliceStart is the lowest index of the two and vice versa
          let sliceStart = initialSelectionIndex.current;
          let sliceEnd = i;
          if (i < initialSelectionIndex.current) {
            sliceStart = i;
            sliceEnd = initialSelectionIndex.current;
          }
          uiStore.fileSelection.push(
            ...fileList.slice(sliceStart, sliceEnd + 1).map((f) => f.id),
          );
        }
      } else if (e.ctrlKey || e.metaKey) {
        // Ctrl/meta selection: Add this file to selection
        initialSelectionIndex.current = i;
        isSelected ? uiStore.deselectFile(clickedFile) : uiStore.selectFile(clickedFile);
      } else {
        // Normal selection: Only select this file
        // If this is the only selected file, deselect when clicking on it
        const isOnlySelected = isSelected && uiStore.fileSelection.length === 1;
        initialSelectionIndex.current = i;
        uiStore.fileSelection.clear();
        isOnlySelected ? uiStore.deselectFile(clickedFile) : uiStore.selectFile(clickedFile);
      }
      lastSelectionIndex.current = i;
    },
    [],
  );

  useEffect(() => {
    // When an arrow key is pressed, select the item relative to the last selected item
    const onKeyDown = (e: KeyboardEvent) => {
      if (lastSelectionIndex.current === undefined) { // no selection => do nothing
        return undefined;
      }
      let indexMod = 0;
      if (e.key === 'ArrowLeft') {
        indexMod -= 1;
      } else if (e.key === 'ArrowRight') {
        indexMod += 1;
      }
      if (indexMod !== 0) {
        uiStore.fileSelection.clear();
        // Make sure the selection stays in bounds
        const newIndex = Math.max(0, Math.min(fileList.length - 1, lastSelectionIndex.current + indexMod));
        uiStore.selectFile(fileList[newIndex]);
        initialSelectionIndex.current = newIndex;
        lastSelectionIndex.current = newIndex;
      }
    };

    const throttledKeyDown = throttle(onKeyDown, 50);

    window.addEventListener('keydown', throttledKeyDown);
    return () => window.removeEventListener('keydown', throttledKeyDown);
  }, []);

  // Todo: Select by dragging a rectangle shape
  // Could maybe be accomplished with https://developer.mozilla.org/en-US/docs/Web/API/Intersection_Observer_API
  // Also take into account scrolling when dragging while selecting

  if (fileList.length === 0) {
    let icon = <span className="bp3-icon custom-icon custom-icon-64">{IconSet.MEDIA}</span>;
    let title = 'No images imported';
    let description = 'Import some images to get started!';
    let action =
      <Button onClick={uiStore.openOutlinerImport} text="Open import panel" intent="primary" icon={IconSet.ADD} />;
    if (uiStore.viewContent === 'query') {
      description = 'Try searching for something else.';
      icon = <span className="bp3-icon custom-icon custom-icon-64">{IconSet.MEDIA}</span>;
      title = 'No images found';
      action = (
        <ButtonGroup>
          <Button text="All images" icon={IconSet.MEDIA} onClick={uiStore.viewContentAll} />
          <Button text="Untagged" icon={IconSet.TAG_BLANCO} onClick={uiStore.viewContentUntagged} />
          <Button text="Search" icon={IconSet.SEARCH} onClick={uiStore.openOutlinerSearch} intent="primary" />
        </ButtonGroup>
      );
    } else if (uiStore.viewContent === 'untagged') {
      icon = <span className="bp3-icon custom-icon custom-icon-64">{IconSet.MEDIA}</span>;
      description = 'All images have been tagged. Nice work!';
      title = 'No untagged images';
      action = (
        <ButtonGroup>
          <Button text="All images" icon={IconSet.MEDIA} onClick={uiStore.viewContentAll} />
          <Button text="Search" icon={IconSet.SEARCH} onClick={uiStore.openOutlinerSearch} intent="primary"/>
        </ButtonGroup>
      );
    }

    return (
      <NonIdealState
        icon={icon}
        title={title}
        description={description}
        action={action}
      />
    );
  }

  return (
    <ResizeSensor onResize={handleResize}>
      <div
        className={`gallery-content thumbnail-${uiStore.thumbnailViewSize} ${
          uiStore.viewMethod} ${selectionModeOn ? 'gallerySelectionMode' : ''}`}
        onClick={handleBackgroundClick}
      >
        {getLayoutComponent(
          uiStore.viewMethod,
          { contentWidth, contentHeight, fileList, uiStore, handleClick: handleItemClick, handleDrop },
        )}
      </div>
    </ResizeSensor>
  );
};

export default withRootstore(observer(Gallery));<|MERGE_RESOLUTION|>--- conflicted
+++ resolved
@@ -228,73 +228,23 @@
   return <div style={Styles}> <span className="custom-icon-64" style={{marginBottom: '1rem'}}>{IconSet.DB_ERROR}</span><p>This view is currently not supported</p></div>; {/* // tslint:disable-next-line */}
 });
 
-<<<<<<< HEAD
-const SlideGallery = observer(({ fileList, uiStore, handleDrop }: IGalleryLayoutProps) => {
-
-  const incrImgIndex = useCallback(
-    () => uiStore.setFirstIndexInView(Math.max(0, uiStore.firstIndexInView - 1)),
-    [uiStore.firstIndexInView]);
-  const decrImgIndex = useCallback(
-    () => uiStore.setFirstIndexInView(Math.min(uiStore.firstIndexInView + 1, fileList.length - 1)),
-    [fileList.length, uiStore.firstIndexInView]);
-
-  // Detect left/right arrow keys to scroll between images
-  const handleUserKeyPress = useCallback((event) => {
-    const { keyCode } = event;
-    if (keyCode === 37) {
-      incrImgIndex();
-    } else if (keyCode === 39) {
-      decrImgIndex();
-    }
-  }, [incrImgIndex, decrImgIndex]);
-
-  // Detect scroll wheel to scroll between images
-  const handleUserWheel = useCallback((event) => {
-    const { deltaY } = event;
-    if (deltaY > 0) {
-      decrImgIndex();
-    } else if (deltaY < 0) {
-      incrImgIndex();
-    }
-  }, [incrImgIndex, decrImgIndex]);
-=======
 const SlideGallery = observer(
-  ({ fileList, uiStore, handleClick, handleDrop }: IGalleryLayoutProps) => {
+  ({ fileList, uiStore, handleDrop }: IGalleryLayoutProps) => {
+    // Go to the first selected image on load
     useEffect(() => {
-      // Go to the first selected image on load
       if (uiStore.fileSelection.length > 0) {
         uiStore.firstIndexInView = fileList.findIndex((f) => f.id === uiStore.fileSelection[0]);
       }
     }, []);
->>>>>>> 31d8a811
 
     // Automatically select the active image, so it is shown in the inspector
-    useEffect(
-      () => {
-        if (uiStore.firstIndexInView < fileList.length) {
-          uiStore.deselectAllFiles();
-          uiStore.selectFile(fileList[uiStore.firstIndexInView]);
-        }
-      },
-      [uiStore.firstIndexInView],
-    );
-
-<<<<<<< HEAD
-  // Go to the first selected image on load
-  useEffect(() => {
-    if (uiStore.fileSelection.length > 0) {
-      uiStore.firstIndexInView = fileList.findIndex((f) => f.id === uiStore.fileSelection[0]);
-    }
-  }, []);
-
-  // Automatically select the active image, so it is shown in the inspector
-  useEffect(() => {
-    if (uiStore.firstIndexInView < fileList.length) {
-      uiStore.deselectAllFiles();
-      uiStore.selectFile(fileList[uiStore.firstIndexInView]);
-    }
-  }, [uiStore.firstIndexInView]);
-=======
+    useEffect(() => {
+      if (uiStore.firstIndexInView < fileList.length) {
+        uiStore.deselectAllFiles();
+        uiStore.selectFile(fileList[uiStore.firstIndexInView]);
+      }
+    }, [uiStore.firstIndexInView]);
+
     const incrImgIndex = useCallback(
       () => uiStore.setFirstIndexInView(Math.max(0, uiStore.firstIndexInView - 1)),
       [uiStore.firstIndexInView],
@@ -316,7 +266,6 @@
       },
       [incrImgIndex, decrImgIndex],
     );
->>>>>>> 31d8a811
 
     // Detect scroll wheel to scroll between images
     const handleUserWheel = useCallback(
@@ -332,21 +281,6 @@
       [incrImgIndex, decrImgIndex],
     );
 
-<<<<<<< HEAD
-  const ignoreClick = useCallback((_, e: React.MouseEvent) => {
-    e.stopPropagation();
-  }, []);
-
-  return (
-    <GalleryItem
-      file={file}
-      isSelected={false /** Active image is always selected, no need to show it */}
-      onClick={ignoreClick}
-      onDrop={handleDrop}
-    />
-  );
-});
-=======
     // Set up event listeners
     useEffect(
       () => {
@@ -360,6 +294,10 @@
       [handleUserKeyPress, handleUserWheel],
     );
 
+    const ignoreClick = useCallback((_, e: React.MouseEvent) => {
+      e.stopPropagation();
+    }, []);
+
     if (uiStore.firstIndexInView >= fileList.length) {
       return <p>No files available</p>;
     }
@@ -370,13 +308,12 @@
       <GalleryItem
         file={file}
         isSelected={false /** Active image is always selected, no need to show it */}
-        onClick={handleClick}
+        onClick={ignoreClick}
         onDrop={handleDrop}
       />
     );
   },
 );
->>>>>>> 31d8a811
 
 interface IGalleryProps extends IRootStoreProp {}
 
