--- conflicted
+++ resolved
@@ -435,13 +435,8 @@
       action = (
         <ButtonGroup>
           <Button text="All images" icon={IconSet.MEDIA} onClick={uiStore.viewContentAll} />
-<<<<<<< HEAD
-          <Button text="Untagged" icon={IconSet.TAG_BLANCO} onClick={uiStore.viewContentAll} />
+          <Button text="Untagged" icon={IconSet.TAG_BLANCO} onClick={uiStore.viewContentUntagged} />
           <Button text="Search" icon={IconSet.SEARCH} onClick={uiStore.openSearch} intent="primary" />
-=======
-          <Button text="Untagged" icon={IconSet.TAG_BLANCO} onClick={uiStore.viewContentUntagged} />
-          <Button text="Search" icon={IconSet.SEARCH} onClick={uiStore.openOutlinerSearch} intent="primary" />
->>>>>>> 31d8a811
         </ButtonGroup>
       );
     } else if (uiStore.viewContent === 'untagged') {
