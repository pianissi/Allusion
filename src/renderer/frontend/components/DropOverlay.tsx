import React, { useState, useCallback, useContext } from 'react';
import { Card, Overlay, H4, Tag } from '@blueprintjs/core';
import StoreContext from '../contexts/StoreContext';
import { observer } from 'mobx-react-lite';
import fse from 'fs-extra';
import path from 'path';

import { imgExtensions } from '../containers/Outliner/ImportForm';
import { ClientTag } from '../../entities/Tag';
import { timeoutPromise } from '../utils';
import { ClientFile, IMG_EXTENSIONS } from '../../entities/File';
import { RendererMessenger, IStoreFileMessage } from '../../../Messaging';

const ALLOWED_DROP_TYPES = ['Files', 'text/html', 'text/plain'];
const ALLOWED_FILE_DROP_TYPES = IMG_EXTENSIONS.map((ext) => `image/${ext}`);

/** Tests whether a URL points to an image */
async function testImage(url: string, timeout: number = 2000): Promise<boolean> {
  try {
    const blob = await timeoutPromise(timeout, fetch(url));
    return imgExtensions.some((ext) => blob.type.endsWith(ext));
  } catch (e) {
    return false;
  }
}

function imageAsBase64(url: string): Promise<{ imgBase64: string; blob: Blob }> {
  return new Promise(async (resolve, reject) => {
    const response = await fetch(url);
    const blob = await response.blob();
    const reader = new FileReader();

    reader.onerror = reject;
    reader.onload = () =>
      reader.result
        ? resolve({ imgBase64: reader.result.toString(), blob })
        : reject('Could not convert to base64 image');
    reader.readAsDataURL(blob);
  });
}

function getFilenameFromUrl(url: string, fallback: string) {
  if (url.startsWith('data:')) {
    return fallback;
  }
  const pathname = new URL(url).pathname;
  const index = pathname.lastIndexOf('/');
  return index !== -1 ? pathname.substring(index + 1) : pathname;
}

async function getDropData(e: React.DragEvent): Promise<Array<File | string>> {
  // Using a set to filter out duplicates. For some reason, dropping URLs duplicates them 3 times (for me)
  const dropItems = new Set<File | string>();

  // First get all files in the drop event
  if (e.dataTransfer.files.length > 0) {
    // tslint:disable-next-line: prefer-for-of
    for (let i = 0; i < e.dataTransfer.files.length; i++) {
      const file = e.dataTransfer.files[i];
      // Check if file is an image
      if (file && ALLOWED_FILE_DROP_TYPES.includes(file.type)) {
        dropItems.add(file);
      }
    }
  }

  if (e.dataTransfer.types.includes('text/html')) {
    const droppedHtml = e.dataTransfer.getData('text/html');
    const container = document.createElement('html');
    container.innerHTML = droppedHtml;
    const imgs = container.getElementsByTagName('img');
    if (imgs.length === 1) {
      const src = imgs[0].src;
      dropItems.add(src);
    }
  } else if (e.dataTransfer.types.includes('text/plain')) {
    const plainText = e.dataTransfer.getData('text/plain');
    // Check if text is an URL
    if (/^https?:\/\//i.test(plainText)) {
      dropItems.add(plainText);
    }
  }

  // Filter out URLs that are not an image
  const imageItems = await Promise.all(
    Array.from(dropItems).filter((item) => {
      if (item instanceof File) {
        return true;
      } else {
        // Check if the URL has an image extension, or perform a network request
        if (imgExtensions.some((ext) => item.toLowerCase().indexOf(`.${ext}`) !== -1)) {
          return true;
        } else {
          return testImage(item);
        }
      }
    }),
  );

  return imageItems;
}

interface IQuickTagProps {
  tag: ClientTag;
  onDropOnTag: (e: React.DragEvent, tag?: ClientTag) => void;
}
const QuickTag = ({ tag, onDropOnTag }: IQuickTagProps) => {
  const handleDropOnTag = useCallback((e: React.DragEvent) => onDropOnTag(e, tag), [
    onDropOnTag,
    tag,
  ]);
  const [isDraggingOver, setIsDraggingOver] = useState(false);
  const handleDragOver = useCallback(() => setIsDraggingOver(true), []);
  const handleDragLeave = useCallback(() => setIsDraggingOver(false), []);

  return (
    <Tag
      onDrop={handleDropOnTag}
      onDragOver={handleDragOver}
      onDragLeave={handleDragLeave}
      intent={isDraggingOver ? 'primary' : 'none'}
      minimal
      className="tag-drag-drop"
    >
      {tag.name}
    </Tag>
  );
};

/**
 * Adds a div surrounding this component's children, that detects when files/urls are dropped onto it,
 * for easy importing
 */
const DropOverlay = ({ children }: { children: React.ReactChild | React.ReactChild[] }) => {
  const { tagStore, fileStore } = useContext(StoreContext);

  const [isDropping, setIsDropping] = useState<boolean>(false);

  const handleDropStart = useCallback(
    async (e: React.DragEvent) => {
      e.dataTransfer.dropEffect = 'copy';
      let allowDrop = e.dataTransfer.types.some((t) => ALLOWED_DROP_TYPES.includes(t));
      if (e.dataTransfer.types.includes('Files')) {
        e.dataTransfer.dropEffect = 'link';
        allowDrop = false;
        for (let i = 0; i < e.dataTransfer.items.length; i++) {
          const f = e.dataTransfer.items[i];
          if (f && ALLOWED_FILE_DROP_TYPES.includes(f.type)) {
            allowDrop = true;
            break;
          }
        }
      }
      e.preventDefault();
      if (isDropping !== allowDrop) {
        setIsDropping(allowDrop);
      }
    },
    [isDropping],
  );

  const handleDragLeave = useCallback((e: React.DragEvent) => {
    // Only trigger if dragging outside itself or its children
    if (!e.currentTarget.contains(e.relatedTarget as Node)) {
      setIsDropping(false);
    }
  }, []);

<<<<<<< HEAD
  const handleDrop = useCallback(async (e: React.DragEvent, tag?: ClientTag) => {
    e.preventDefault();
    e.stopPropagation();

    const dropData = await getDropData(e);
    try {
      for (const dataItem of dropData) {
        const clientFile = await new Promise<ClientFile>(async (resolve, reject) => {
          let fileData: IStoreFileMessage | undefined;

          // Copy file into the default import location
          if (dataItem instanceof File) {
            const file = await fse.readFile(dataItem.path);
            fileData = {
              filenameWithExt: path.basename(dataItem.path),
              imgBase64: new Buffer(file).toString('base64'),
            };

          } else if (typeof dataItem === 'string') {

            // Get filename and data
            const { imgBase64, blob } = await imageAsBase64(dataItem);
            const extension = blob.type.split('/')[1];
            const filename = getFilenameFromUrl(dataItem, 'image');
            const filenameWithExt = imgExtensions.some((ext) => filename.endsWith(ext))
              ? filename
              : `${filename}.${extension}`;
            fileData = { imgBase64, filenameWithExt };
          }
          if (fileData) {
            const { imgBase64, filenameWithExt } = fileData;

            let rejected = false;
            const timeout = setTimeout(() => {
              rejected = true;
              reject('Could not store dropped image in backend');
            }, 5000);

            // Send base64 file to main process, get back filename where it is stored
            const reply = await RendererMessenger.storeFile({ filenameWithExt, imgBase64 });

            if (!rejected) {
              clearTimeout(timeout);
              console.log('Imported file', reply.downloadPath);
              // resolve(fileStore.addFile(reply.downloadPath, DEFAULT_LOCATION_ID));
              // File will be detected automatically by the filesystem - no longer needed to import manually
              // TODO: It will be imported, but the chosen tag won't be automatically added... yet
=======
  const handleDrop = useCallback(
    async (e: React.DragEvent, tag?: ClientTag) => {
      e.preventDefault();
      e.stopPropagation();

      const dropData = await getDropData(e);
      try {
        for (const dataItem of dropData) {
          const clientFile = await new Promise<ClientFile>(async (resolve, reject) => {
            if (dataItem instanceof File) {
              resolve(fileStore.addFile(dataItem.path));
            } else if (typeof dataItem === 'string') {
              let rejected = false;
              const timeout = setTimeout(() => {
                rejected = true;
                reject('Could not store dropped image in backend');
              }, 5000);

              // Get filename and data
              const { imgBase64, blob } = await imageAsBase64(dataItem);
              const extension = blob.type.split('/')[1];
              const filename = getFilenameFromUrl(dataItem, 'image');
              const filenameWithExt = imgExtensions.some((ext) => filename.endsWith(ext))
                ? filename
                : `${filename}.${extension}`;

              // Send base64 file to main process, get back filename where it is stored
              const reply = await RendererMessenger.storeFile({ filenameWithExt, imgBase64 });

              if (!rejected) {
                clearTimeout(timeout);
                resolve(fileStore.addFile(reply.downloadPath));
              }
>>>>>>> 4b42d56f
            }
          });
          // Add tag if needed
          if (clientFile && tag) {
            clientFile.addTag(tag.id);
          }
        }
      } catch (e) {
        console.log('Error while importing dropped file:', e);
      } finally {
        setIsDropping(false);
      }
    },
    [fileStore],
  );

  return (
    <div onDragOver={handleDropStart}>
      {children}
      <Overlay isOpen={isDropping} canEscapeKeyClose={false}>
        <div
          onDragLeave={handleDragLeave}
          style={{ width: '100%', height: '100%' }}
          onDrop={handleDrop}
        >
          <Card
            elevation={4}
            className="drop-overlay-content"
            // todo: blue background when dropping over
          >
            <H4 className="bp3-heading inpectorHeading">Drop import</H4>
            <p>Drag onto a tag to immediately tag it or anywhere to import it untagged</p>

            {/* <H4 className="bp3-heading inpectorHeading">Drop anywhere to import</H4>
            <p>Or drag onto a tag to immediately tag it</p> */}

            {/* TODO: Sort by frequenc, or alphabetically? */}
            <div className="quick-tags">
              {tagStore.tagList.map((tag) => (
                <QuickTag tag={tag} onDropOnTag={handleDrop} key={tag.id} />
              ))}
            </div>
          </Card>
        </div>
      </Overlay>
    </div>
  );
};

export default observer(DropOverlay);<|MERGE_RESOLUTION|>--- conflicted
+++ resolved
@@ -10,6 +10,7 @@
 import { timeoutPromise } from '../utils';
 import { ClientFile, IMG_EXTENSIONS } from '../../entities/File';
 import { RendererMessenger, IStoreFileMessage } from '../../../Messaging';
+import { DEFAULT_LOCATION_ID } from '../../entities/Location';
 
 const ALLOWED_DROP_TYPES = ['Files', 'text/html', 'text/plain'];
 const ALLOWED_FILE_DROP_TYPES = IMG_EXTENSIONS.map((ext) => `image/${ext}`);
@@ -166,7 +167,6 @@
     }
   }, []);
 
-<<<<<<< HEAD
   const handleDrop = useCallback(async (e: React.DragEvent, tag?: ClientTag) => {
     e.preventDefault();
     e.stopPropagation();
@@ -174,94 +174,57 @@
     const dropData = await getDropData(e);
     try {
       for (const dataItem of dropData) {
-        const clientFile = await new Promise<ClientFile>(async (resolve, reject) => {
-          let fileData: IStoreFileMessage | undefined;
-
-          // Copy file into the default import location
-          if (dataItem instanceof File) {
-            const file = await fse.readFile(dataItem.path);
-            fileData = {
-              filenameWithExt: path.basename(dataItem.path),
-              imgBase64: new Buffer(file).toString('base64'),
-            };
-
-          } else if (typeof dataItem === 'string') {
-
-            // Get filename and data
-            const { imgBase64, blob } = await imageAsBase64(dataItem);
-            const extension = blob.type.split('/')[1];
-            const filename = getFilenameFromUrl(dataItem, 'image');
-            const filenameWithExt = imgExtensions.some((ext) => filename.endsWith(ext))
-              ? filename
-              : `${filename}.${extension}`;
-            fileData = { imgBase64, filenameWithExt };
+        let fileData: IStoreFileMessage | undefined;
+
+        // Copy file into the default import location
+        // Reusing the same code for importing through the web extension
+        // Store file -> detected by watching the directory -> import
+        if (dataItem instanceof File) {
+          const file = await fse.readFile(dataItem.path);
+          fileData = {
+            filenameWithExt: path.basename(dataItem.path),
+            imgBase64: new Buffer(file).toString('base64'),
+          };
+        } else if (typeof dataItem === 'string') {
+          // It's probably a URL, so we can download it to get the image data
+          const { imgBase64, blob } = await imageAsBase64(dataItem);
+          const extension = blob.type.split('/')[1];
+          const filename = getFilenameFromUrl(dataItem, 'image');
+          const filenameWithExt = imgExtensions.some((ext) => filename.endsWith(ext))
+            ? filename
+            : `${filename}.${extension}`;
+          fileData = { imgBase64, filenameWithExt };
+        }
+        if (fileData) {
+          const { imgBase64, filenameWithExt } = fileData;
+
+          let rejected = false;
+          const timeout = setTimeout(() => {
+            rejected = true;
+            console.error('Could not store dropped image in backend');
+          }, 5000);
+
+          // Send base64 file to main process, get back filename where it is stored
+          const reply = await RendererMessenger.storeFile({ filenameWithExt, imgBase64 });
+
+          if (!rejected) {
+            clearTimeout(timeout);
+            console.log('Imported file', reply.downloadPath);
+
+            // Add tag if needed
+            const clientFile = await fileStore.addFile(reply.downloadPath, DEFAULT_LOCATION_ID);
+            if (clientFile && tag) {
+              clientFile.addTag(tag.id);
+            }
           }
-          if (fileData) {
-            const { imgBase64, filenameWithExt } = fileData;
-
-            let rejected = false;
-            const timeout = setTimeout(() => {
-              rejected = true;
-              reject('Could not store dropped image in backend');
-            }, 5000);
-
-            // Send base64 file to main process, get back filename where it is stored
-            const reply = await RendererMessenger.storeFile({ filenameWithExt, imgBase64 });
-
-            if (!rejected) {
-              clearTimeout(timeout);
-              console.log('Imported file', reply.downloadPath);
-              // resolve(fileStore.addFile(reply.downloadPath, DEFAULT_LOCATION_ID));
-              // File will be detected automatically by the filesystem - no longer needed to import manually
-              // TODO: It will be imported, but the chosen tag won't be automatically added... yet
-=======
-  const handleDrop = useCallback(
-    async (e: React.DragEvent, tag?: ClientTag) => {
-      e.preventDefault();
-      e.stopPropagation();
-
-      const dropData = await getDropData(e);
-      try {
-        for (const dataItem of dropData) {
-          const clientFile = await new Promise<ClientFile>(async (resolve, reject) => {
-            if (dataItem instanceof File) {
-              resolve(fileStore.addFile(dataItem.path));
-            } else if (typeof dataItem === 'string') {
-              let rejected = false;
-              const timeout = setTimeout(() => {
-                rejected = true;
-                reject('Could not store dropped image in backend');
-              }, 5000);
-
-              // Get filename and data
-              const { imgBase64, blob } = await imageAsBase64(dataItem);
-              const extension = blob.type.split('/')[1];
-              const filename = getFilenameFromUrl(dataItem, 'image');
-              const filenameWithExt = imgExtensions.some((ext) => filename.endsWith(ext))
-                ? filename
-                : `${filename}.${extension}`;
-
-              // Send base64 file to main process, get back filename where it is stored
-              const reply = await RendererMessenger.storeFile({ filenameWithExt, imgBase64 });
-
-              if (!rejected) {
-                clearTimeout(timeout);
-                resolve(fileStore.addFile(reply.downloadPath));
-              }
->>>>>>> 4b42d56f
-            }
-          });
-          // Add tag if needed
-          if (clientFile && tag) {
-            clientFile.addTag(tag.id);
-          }
-        }
-      } catch (e) {
-        console.log('Error while importing dropped file:', e);
-      } finally {
-        setIsDropping(false);
-      }
-    },
+        }
+      }
+    } catch (e) {
+      console.log('Error while importing dropped file:', e);
+    } finally {
+      setIsDropping(false);
+    }
+  },
     [fileStore],
   );
 
@@ -277,7 +240,7 @@
           <Card
             elevation={4}
             className="drop-overlay-content"
-            // todo: blue background when dropping over
+          // todo: blue background when dropping over
           >
             <H4 className="bp3-heading inpectorHeading">Drop import</H4>
             <p>Drag onto a tag to immediately tag it or anywhere to import it untagged</p>
