import React from 'react';

import { observer } from 'mobx-react-lite';
import { DropTarget, ConnectDropTarget, DropTargetMonitor } from 'react-dnd';

import { ClientFile } from '../../entities/File';
import { Tag, Icon } from '@blueprintjs/core';
import { ClientTag } from '../../entities/Tag';

interface IGalleryItemTagProps {
  name: string;
  onRemove: () => void;
}

const GalleryItemTag = ({ name, onRemove }: IGalleryItemTagProps) => (
  <Tag onRemove={onRemove} interactive intent="primary">
    {name}
  </Tag>
);

interface IGalleryItemProps {
  file: ClientFile;
  isSelected: boolean;
  onRemoveTag: (tag: ClientTag) => void;
  onSelect: (file: ClientFile, e: React.MouseEvent) => void;
  onDeselect: (file: ClientFile, e: React.MouseEvent) => void;
  onDrop: (item: any) => void;
}

interface IGalleryItemCollectedProps {
  canDrop: boolean;
  isOver: boolean;
  connectDropTarget: ConnectDropTarget;
}

const GalleryItem = ({
  file,
  isSelected,
  onRemoveTag,
  onSelect,
  onDeselect,
  canDrop,
  isOver,
  connectDropTarget,
}: IGalleryItemProps & IGalleryItemCollectedProps) => {
  const selectedStyle = isSelected ? 'selected' : '';
  const dropStyle = canDrop ? ' droppable' : ' undroppable';

  const className = `thumbnail ${selectedStyle} ${isOver ? dropStyle : ''}`;

  // Switch between opening/selecting depending on whether the selection mode is enabled
  const clickFunc = isSelected ? onDeselect : onSelect;

  return connectDropTarget(
    <div className={className}>
      <img
        key={`file-${file.id}`}
        src={file.path}
        onClick={(e) => clickFunc(file, e)}
      />
      <span className="thumbnailTags">
        {file.clientTags.map((tag) => (
          <GalleryItemTag
            key={`gal-tag-${tag.id}`}
            name={tag.name}
            onRemove={() => onRemoveTag(tag)}
          />
        ))}
      </span>
      <div
        className={`thumbnailSelector ${isSelected ? 'selected' : ''}`}
<<<<<<< HEAD
        onClick={(e) => isSelected ? onDeselect(file, e) : onSelect(file, e)}
      >
=======
        onClick={() => (isSelected ? onDeselect(file) : onSelect(file))}>
>>>>>>> 1bcb362f
        <Icon icon={isSelected ? 'selection' : 'circle'} />
      </div>
    </div>,
  );
};

const galleryItemTarget = {
  drop(props: IGalleryItemProps, monitor: DropTargetMonitor) {
    props.onDrop(monitor.getItem());
  },
};

/** Make gallery item available to drop a tag onto */
export default DropTarget<IGalleryItemProps, IGalleryItemCollectedProps>(
  'tag',
  galleryItemTarget,
  (connect, monitor) => ({
    connectDropTarget: connect.dropTarget(),
    isOver: monitor.isOver(),
    canDrop: monitor.canDrop(),
  }),
)(observer(GalleryItem));<|MERGE_RESOLUTION|>--- conflicted
+++ resolved
@@ -69,12 +69,8 @@
       </span>
       <div
         className={`thumbnailSelector ${isSelected ? 'selected' : ''}`}
-<<<<<<< HEAD
         onClick={(e) => isSelected ? onDeselect(file, e) : onSelect(file, e)}
       >
-=======
-        onClick={() => (isSelected ? onDeselect(file) : onSelect(file))}>
->>>>>>> 1bcb362f
         <Icon icon={isSelected ? 'selection' : 'circle'} />
       </div>
     </div>,
