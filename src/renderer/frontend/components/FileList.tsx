--- conflicted
+++ resolved
@@ -3,135 +3,6 @@
 
 import { withRootstore, IRootStoreProp } from '../contexts/StoreContext';
 import Gallery from './Gallery';
-<<<<<<< HEAD
-import FileSelectionHeader from './FileSelectionHeader';
-import TagStore from '../stores/TagStore';
-import { ClientTagCollection } from '../../entities/TagCollection';
-
-export interface IFileListProps extends IRootStoreProp {}
-
-/** Opens a folder picker and only the files it contains to the library */
-const chooseDirectory = async (fileStore: FileStore) => {
-  const dirs = remote.dialog.showOpenDialog({
-    properties: ['openDirectory', 'multiSelections'],
-  });
-  if (!dirs) {
-    return;
-  }
-  dirs.forEach(async (dir) => importDir(fileStore, dir, fileStore.rootStore.tagStore));
-};
-
-/** Opens a folder picker and adds all files and sub-directories to the library */
-const chooseFolderStructure  = async (fileStore: FileStore) => {
-  const dirs = remote.dialog.showOpenDialog({
-    properties: ['openDirectory'],
-  });
-  if (!dirs || dirs.length !== 1) {
-    return;
-  }
-  // Add new collections to the root collection
-  const root = fileStore.rootStore.tagCollectionStore.getRootCollection();
-  // Initiate recursive call
-  await importDirRecursive(fileStore, fileStore.rootStore.tagStore, dirs[0], root);
-};
-
-/** Recursively adds a directory and its files to the library */
-const importDirRecursive = async (
-  fileStore: FileStore,
-  tagStore: TagStore,
-  dir: string,
-  parent: ClientTagCollection,
-) => {
-  // Import files of this dir
-  await importDir(fileStore, dir, tagStore, parent, true);
-
-  const filenames = await fse.readdir(dir);
-  const filenamesStats = await Promise.all(filenames.map((f) => fse.lstat(path.join(dir, f))));
-  const subDirs = filenames.filter((_, i) => filenamesStats[i].isDirectory());
-
-  // If there are any subdirectories, import those as well
-  subDirs.forEach(async (folderName) => {
-    const tagCollectionStore = tagStore.rootStore.tagCollectionStore;
-    const newCol = tagCollectionStore.addTagCollection(folderName, parent);
-    importDirRecursive(fileStore, tagStore, path.join(dir, folderName), newCol);
-  });
-};
-
-/** Reads the files in a folder and adds them to the library. Optionally adds the folder as a tag to its files. */
-const importDir = async (
-  fileStore: FileStore,
-  dir: string,
-  tagStore: TagStore,
-  parent?: ClientTagCollection,
-  addFolderTag = false,
-) => {
-  // Todo: Also skip hidden directories?
-  // Todo: Put a limit on the amount of recursive levels in case someone adds their entire disk?
-  // Skip 'dot' directories ('.ssh' etc.)
-  if (path.basename(dir)
-        .startsWith('.')) {
-    return;
-  }
-
-  const imgExtensions = ['gif', 'png', 'jpg', 'jpeg'];
-
-  const filenames = await fse.readdir(dir);
-  const imgFileNames = filenames
-    .filter((f) =>
-      // No 'dot' files (e.g. ".image.jpg" (looking at you, MAC))
-      !f.startsWith('.')
-      // Only add image files
-      && imgExtensions.some((ext) =>
-        f.toLowerCase()
-          .endsWith(ext)),
-  );
-
-  const addedFiles = await Promise.all(
-    imgFileNames.map((filename) => {
-      const joinedPath = path.join(dir, filename);
-      return fileStore.addFile(joinedPath);
-    }),
-  );
-
-  // Automatically add files in this folder to a tag with the name of the folder
-  if (addFolderTag && parent && addedFiles.length > 0) {
-    const folderName = path.basename(dir);
-    // Create tag for this directory
-    const tag = await tagStore.addTag(folderName);
-    // Add tag to collection
-    parent.tags.push(tag.id);
-    // Add tag to files
-    addedFiles.forEach((f) => f.tags.push(tag.id));
-  }
-};
-
-const FileList = ({ rootStore: { uiStore, fileStore } }: IFileListProps) => {
-  const removeSelectedFiles = async () => {
-    await fileStore.removeFilesById(uiStore.fileSelection);
-    uiStore.fileSelection.clear();
-  };
-
-  return (
-    <div>
-      {uiStore.fileSelection.length > 0 && (
-        <FileSelectionHeader
-          numSelectedFiles={uiStore.fileSelection.length}
-          onCancel={() => uiStore.fileSelection.clear()}
-          onRemove={removeSelectedFiles}
-        />
-      )}
-
-      <Button onClick={() => chooseDirectory(fileStore)} icon="folder-open">
-        Add images to your Visual Library
-      </Button>
-      { '   '}
-      <Button onClick={() => chooseFolderStructure(fileStore)} icon="folder-open">
-        Import folder structure (recursively)
-      </Button>
-
-      <br />
-      <br />
-=======
 import { Tag, ITagProps } from '@blueprintjs/core';
 
 export interface IFileListProps extends IRootStoreProp {}
@@ -163,7 +34,6 @@
           </Tag>),
         )}
       </div>
->>>>>>> 2fb4f0c3
 
       <Gallery />
     </div>
