--- conflicted
+++ resolved
@@ -1,6 +1,7 @@
 import React, { useCallback, useContext, useMemo } from 'react';
 import { observer } from 'mobx-react-lite';
 import { Button, Hotkey, Hotkeys, HotkeysTarget, TagInput } from '@blueprintjs/core';
+import { CSSTransition } from 'react-transition-group';
 
 import StoreContext, { IRootStoreProp } from '../contexts/StoreContext';
 import Gallery from './Gallery';
@@ -10,10 +11,6 @@
 import { IArraySearchCriteria } from '../../entities/SearchCriteria';
 import { IFile } from '../../entities/File';
 import IconSet from './Icons';
-<<<<<<< HEAD
-import { CSSTransition } from 'react-transition-group';
-=======
->>>>>>> fc344000
 
 const QuickSearchList = observer(() => {
   const { uiStore, tagStore, fileStore } = useContext(StoreContext);
@@ -106,22 +103,13 @@
   const showQuickSearch = uiStore.searchCriteriaList.length === 1 && uiStore.searchCriteriaList[0].key === 'tags';
 
   return (
-<<<<<<< HEAD
     <CSSTransition in={uiStore.isQuickSearchOpen} classNames="quick-search" timeout={200} unmountOnExit>
       <div className="quick-search">
-        <Button icon="more" onClick={uiStore.toggleAdvancedSearch} />
+        <Button minimal icon={IconSet.SEARCH_EXTENDED} onClick={uiStore.toggleAdvancedSearch} />
         {showQuickSearch ? <QuickSearchList /> : <CriteriaList /> }
         <Button icon={IconSet.CLOSE} onClick={uiStore.toggleQuickSearch} title="Close (Escape)" />
       </div>
     </CSSTransition>
-=======
-    <div id="quick-search">
-      <Button minimal
-        icon={IconSet.SEARCH_EXTENDED}
-        onClick={uiStore.toggleAdvancedSearch} />
-      {showQuickSearch ? <QuickSearchList /> : <CriteriaList /> }
-    </div>
->>>>>>> fc344000
   );
 });
 
