--- conflicted
+++ resolved
@@ -76,18 +76,10 @@
   const { uiStore, fileStore } = useContext(StoreContext);
 
   // Outliner actions
-<<<<<<< HEAD
-  const handleToggleOutliner = useCallback(
-    () => { uiStore.isOutlinerOpen = !uiStore.isOutlinerOpen; },
-    [],
-  );
-  const handleOlImport = useCallback(() => { uiStore.outlinerPage = 'IMPORT'; }, []);
-  const handleOlTags = useCallback(() => { uiStore.outlinerPage = 'TAGS'; }, []);
-  const handleOlSearch = useCallback(() => { uiStore.outlinerPage = 'SEARCH'; }, []);
-=======
   const handleChooseOutlinerPage = useCallback((page: typeof uiStore.outlinerPage) => {
+    // If it's already open, close it
     if (uiStore.outlinerPage === page) {
-      uiStore.outlinerPage = 'NONE';
+      uiStore.isOutlinerOpen = false;
     } else {
       uiStore.outlinerPage = page;
     }
@@ -95,7 +87,6 @@
   const handleOlImport = useCallback(() => handleChooseOutlinerPage('IMPORT'), []);
   const handleOlTags = useCallback(() => handleChooseOutlinerPage('TAGS'), []);
   const handleOlSearch = useCallback(() => handleChooseOutlinerPage('SEARCH'), []);
->>>>>>> 0d95703c
 
   // Content actions
   const isFileListSelected = uiStore.fileSelection.length > 0
@@ -179,7 +170,6 @@
           <Button
             icon={IconSet.ADD}
             onClick={handleOlImport}
-            onDoubleClick={handleToggleOutliner}
             intent={olPage === 'IMPORT' ? 'primary' : 'none'}
             className="tooltip"
             data-right={addTooltip}
@@ -187,14 +177,12 @@
           <Button
             icon={IconSet.TAG}
             onClick={handleOlTags}
-            onDoubleClick={handleToggleOutliner}
             intent={olPage === 'TAGS' ? 'primary' : 'none'} className="tooltip"
             data-right={tagTooltip}
           />
           <Button
             icon={IconSet.SEARCH}
             onClick={handleOlSearch}
-            onDoubleClick={handleToggleOutliner}
             intent={olPage === 'SEARCH' ? 'primary' : 'none'} className="tooltip"
             data-right={searchTooltip}
           />
