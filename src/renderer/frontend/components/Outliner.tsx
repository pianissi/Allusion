import React, { useContext } from 'react';
import { observer } from 'mobx-react-lite';
import { H4 } from '@blueprintjs/core';

import StoreContext from '../contexts/StoreContext';

import TagList from './TagTree';
import ImportForm from './ImportForm';
import SearchForm from './SearchForm';

const Outliner = () => {
  const { uiStore } = useContext(StoreContext);

  return (
<<<<<<< HEAD
    <nav className={`${uiStore.isOutlinerOpen ? 'outlinerOpen' : ''} ${uiStore.outlinerPage}`}>
=======
    <nav className={`${uiStore.outlinerPage === 'NONE' ? '' : 'outlinerOpen'}`}>
>>>>>>> 0d95703c
      {uiStore.outlinerPage === 'IMPORT' && (<>
        <H4 className="bp3-heading">Import</H4>
        <ImportForm />
      </>)}

      {uiStore.outlinerPage === 'TAGS' && (<>
        <H4 className="bp3-heading">Tags</H4>
        <TagList />
      </>)}

      {uiStore.outlinerPage === 'SEARCH' && (<>
        <H4 className="bp3-heading">Search</H4>
        <SearchForm />
      </>)}
    </nav>
  );
};

export default observer(Outliner);<|MERGE_RESOLUTION|>--- conflicted
+++ resolved
@@ -12,11 +12,7 @@
   const { uiStore } = useContext(StoreContext);
 
   return (
-<<<<<<< HEAD
-    <nav className={`${uiStore.isOutlinerOpen ? 'outlinerOpen' : ''} ${uiStore.outlinerPage}`}>
-=======
-    <nav className={`${uiStore.outlinerPage === 'NONE' ? '' : 'outlinerOpen'}`}>
->>>>>>> 0d95703c
+    <nav className={`${uiStore.isOutlinerOpen ? 'outlinerOpen' : ''}`}>
       {uiStore.outlinerPage === 'IMPORT' && (<>
         <H4 className="bp3-heading">Import</H4>
         <ImportForm />
