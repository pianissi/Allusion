--- conflicted
+++ resolved
@@ -1,4 +1,4 @@
-import { action, observable } from 'mobx';
+import { action, observable, computed } from 'mobx';
 
 import { ClientFile } from '../../entities/File';
 import { ID } from '../../entities/ID';
@@ -37,6 +37,14 @@
   readonly fileSelection = observable<ID>([]);
   readonly tagSelection = observable<ID>([]);
 
+  @computed get clientFileSelection(): ClientFile[] {
+    return this.fileSelection.map((id) => this.rootStore.fileStore.fileList.find((f) => f.id === id)) as ClientFile[];
+  }
+
+  @computed get clientTagSelection(): ClientTag[] {
+    return this.tagSelection.map((id) => this.rootStore.tagStore.tagList.find((t) => t.id === id)) as ClientTag[];
+  }
+
   constructor(rootStore: RootStore) {
     this.rootStore = rootStore;
   }
@@ -45,10 +53,6 @@
     this.fileSelection.push(file.id);
   }
 
-<<<<<<< HEAD
-  @action selectTag(tag: ClientTag) { this.tagSelection.push(tag.id); }
-  @action deselectTag(tag: ClientTag) { this.tagSelection.remove(tag.id); }
-=======
   @action deselectFile(file: ClientFile) {
     this.fileSelection.remove(file.id);
   }
@@ -60,7 +64,6 @@
   @action deselectTag(tag: ClientTag) {
     this.tagSelection.remove(tag.id);
   }
->>>>>>> 1bcb362f
 }
 
 export default UiStore;