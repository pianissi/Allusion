--- conflicted
+++ resolved
@@ -20,16 +20,11 @@
     this.rootStore = rootStore;
   }
 
-<<<<<<< HEAD
   async init(autoLoadFiles: boolean) {
     if (autoLoadFiles) {
       await this.loadFiles();
-    }
-=======
-  async init() {
-    await this.loadFiles();
-    this.numUntaggedFiles = await this.backend.getNumUntaggedFiles();
->>>>>>> 3bee8d57
+      this.numUntaggedFiles = await this.backend.getNumUntaggedFiles();
+    }
   }
 
   @action
@@ -112,7 +107,6 @@
     }
   }
 
-<<<<<<< HEAD
   @action
   async fetchFilesByIDs(files: ID[]) {
     try {
@@ -122,10 +116,9 @@
       console.log('Could not find files based on IDs', e);
     }
   }
-=======
+
   @action.bound incrementNumUntaggedFiles() { this.numUntaggedFiles++; }
   @action.bound decrementNumUntaggedFiles() { this.numUntaggedFiles--; }
->>>>>>> 3bee8d57
 
   private async loadFiles() {
     const { fileOrder, fileOrderDescending } = this.rootStore.uiStore;
