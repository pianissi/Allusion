--- conflicted
+++ resolved
@@ -49,16 +49,13 @@
     return this.fileRepository.getAll({ order, descending });
   }
 
-<<<<<<< HEAD
   async fetchFilesByID(ids: ID[]): Promise<IFile[]> {
     console.log('Backend: Fetching files by ID...');
-    return Promise.all(ids.map((id) => this.fileRepository.get(id)));
+    const files = await Promise.all(ids.map((id) => this.fileRepository.get(id)));
+    return files.filter((f) => f !== undefined) as IFile[];
   }
 
-  async searchFiles(tags: ID[]): Promise<IFile[]> {
-=======
   async searchFiles(tags: ID[], order: keyof IFile, descending: boolean): Promise<IFile[]> {
->>>>>>> b8a9f728
     console.log('Backend: Searching files...', tags);
     return this.fileRepository.find({ queryField: 'tags', query: tags, order, descending });
   }
