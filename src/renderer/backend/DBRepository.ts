import { openDb } from 'idb';
import { ID, IIdentifiable } from '../entities/ID';

export const dbName = 'VisLib';

export interface IDBCollectionConfig {
  name: string;
  indices: Array<{ name: string; path: string; opts?: IDBIndexParameters }>;
}

/**
 * A function that should be called before using the database.
 * It initializes the object stores
 */
export const dbInit = (collections: IDBCollectionConfig[]) => {
  return openDb(dbName, 1, (upgradeDB) => {
    collections.forEach(({ name, indices }) => {
      const objectStore = upgradeDB.createObjectStore(name, {
        keyPath: 'id',
        autoIncrement: true,
      });
      indices.forEach(({ name: idxName, path, opts }) =>
        objectStore.createIndex(idxName, path, opts),
      );
    });
  });
};

/**
 * A class that manages data retrieval and updating with a database.
 * Old blogpost on how to use tags in IDB:
 * https://www.raymondcamden.com/2012/08/10/Searching-for-array-elements-in-IndexedDB
 */
export default class BaseRepository<T extends IIdentifiable> {
  public collectionName: string;

  constructor(collectionName: string) {
    this.collectionName = collectionName;
  }

  public async get(id: ID): Promise<T> {
    const db = await openDb(dbName);
    return db
      .transaction(this.collectionName)
      .objectStore<T, ID>(this.collectionName)
      .get(id);
  }

  public async getAll(count?: number): Promise<T[]> {
    const db = await openDb(dbName);
    return db
      .transaction(this.collectionName)
      .objectStore<T, ID>(this.collectionName)
      .getAll(undefined, count);
  }

  public async find(
    property: keyof T,
    query: any,
    count?: number,
  ): Promise<T[]> {
    // Todo: Search more efficiently
    // https://stackoverflow.com/questions/14146671/multiple-keys-query-in-indexeddb-similar-to-or-in-sql
    // https://stackoverflow.com/questions/30737219/indexeddb-search-multi-values-on-same-index

    const db = await openDb(dbName);
<<<<<<< HEAD
    return db
=======
    const findSingle = (q: any) => db
>>>>>>> 588977b8
      .transaction(this.collectionName)
      .objectStore<T, ID>(this.collectionName)
      .index(property as string)
      .getAll(q, count);

    if (!Array.isArray(query)) {
      return findSingle(query);
    }
    // If it's an array of queries, execute them individually
    const queryResults = await Promise.all(query.map((q) => findSingle(q)));

    // Combine the query results and remove duplicates
    const uniqueResMap = new Map<ID, T>();
    queryResults.flat()
      .forEach((val) => {
        if (!uniqueResMap.has(val.id)) {
          uniqueResMap.set(val.id, val);
        }
      },
    );

    // Todo: Take into account the sorting order
    return Array.from(uniqueResMap.values());
  }

  public async count(property?: string, query?: any): Promise<number> {
    const db = await openDb(dbName);
    return db
      .transaction(this.collectionName)
      .objectStore<T, ID>(this.collectionName)
      // .index(property)
      .count(query);
  }

  public async create(item: T): Promise<T> {
    const db = await openDb(dbName);
    const key = await db
      .transaction(this.collectionName, 'readwrite')
      .objectStore<T, ID>(this.collectionName)
      .add(item);
    const resItem = item;
    resItem.id = key as ID;
    return resItem;
  }

  public async remove(item: T): Promise<void> {
    const db = await openDb(dbName);
    return db
      .transaction(this.collectionName, 'readwrite')
      .objectStore<T, ID>(this.collectionName)
      .delete(item.id);
  }

  public async update(item: T): Promise<T> {
    const db = await openDb(dbName);
    await db
      .transaction(this.collectionName, 'readwrite')
      .objectStore<T, ID>(this.collectionName)
      .put(item);
    return item;
  }
}<|MERGE_RESOLUTION|>--- conflicted
+++ resolved
@@ -64,11 +64,7 @@
     // https://stackoverflow.com/questions/30737219/indexeddb-search-multi-values-on-same-index
 
     const db = await openDb(dbName);
-<<<<<<< HEAD
-    return db
-=======
     const findSingle = (q: any) => db
->>>>>>> 588977b8
       .transaction(this.collectionName)
       .objectStore<T, ID>(this.collectionName)
       .index(property as string)
