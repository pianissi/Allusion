--- conflicted
+++ resolved
@@ -3,44 +3,34 @@
 // All of the Node.js APIs are available in this process.
 
 import React from 'react';
-<<<<<<< HEAD
-import ReactDOM from 'react-dom';
+import {createRoot} from 'react-dom/client';
 import { autorun, reaction, runInAction } from 'mobx';
-
-// Import the styles here to let Webpack know to include them
-// in the HTML file
-import './style.scss';
-
-import { RendererMessenger } from 'src/ipc/renderer';
-
+import { IS_PREVIEW_WINDOW, WINDOW_STORAGE_KEY } from 'common/window';
+import { promiseRetry } from 'common/timeout';
 import Backend from './backend/backend';
-
+import App from './frontend/App';
+import Overlay from './frontend/Overlay';
+import PreviewApp from './frontend/Preview';
+import SplashScreen from './frontend/containers/SplashScreen';
 import StoreProvider from './frontend/contexts/StoreContext';
 import RootStore from './frontend/stores/RootStore';
 import { FILE_STORAGE_KEY } from './frontend/stores/FileStore';
 import { PREFERENCES_STORAGE_KEY } from './frontend/stores/UiStore';
-=======
-import { createRoot } from 'react-dom/client';
-import { observe, runInAction } from 'mobx';
-import { IS_PREVIEW_WINDOW, WINDOW_STORAGE_KEY } from 'common/window';
-import { promiseRetry } from 'common/timeout';
-import Backend from './backend/backend';
->>>>>>> 673bfa2a
-import App from './frontend/App';
-import Overlay from './frontend/Overlay';
-<<<<<<< HEAD
-import { IS_PREVIEW_WINDOW, WINDOW_STORAGE_KEY } from 'common/window';
-import { promiseRetry } from '../common/timeout';
-import SplashScreen from './frontend/containers/SplashScreen';
+import { RendererMessenger } from 'src/ipc/renderer';
+// Import the styles here to let Webpack know to include them
+// in the HTML file
+import './style.scss';
 
 (async function main(): Promise<void> {
   const container = document.getElementById('app');
 
   if (container === null) {
-    throw new Error();
+    throw new Error('Unable to create user interface.');
   }
 
-  ReactDOM.render(<SplashScreen />, container);
+  const root = createRoot(container);
+
+  root.render(<SplashScreen />);
 
   // Initialize the backend for the App, that serves as an API to the front-end
   const backend = await Backend.init();
@@ -59,12 +49,11 @@
 
   // Render our react components in the div with id 'app' in the html file
   // The Provider component provides the state management for the application
-  ReactDOM.render(
+  root.render(
     <StoreProvider value={rootStore}>
       <Component />
       <Overlay />
     </StoreProvider>,
-    container,
   );
 
   window.addEventListener('beforeunload', () => {
@@ -170,15 +159,6 @@
   const rootStore = await RootStore.preview(backend);
   rootStore.uiStore.enableSlideMode();
   RendererMessenger.initialized();
-=======
-import PreviewApp from './frontend/Preview';
-import StoreProvider from './frontend/contexts/StoreContext';
-import RootStore from './frontend/stores/RootStore';
-import { RendererMessenger } from 'src/ipc/renderer';
-// Import the styles here to let Webpack know to include them
-// in the HTML file
-import './style.scss';
->>>>>>> 673bfa2a
 
   RendererMessenger.onReceivePreviewFiles(
     async ({ ids, thumbnailDirectory, viewMethod, activeImgId }) => {
@@ -221,120 +201,5 @@
       window.close();
     }
   });
-<<<<<<< HEAD
   return [rootStore, PreviewApp];
-}
-=======
-
-  // Change window title to filename on load
-  observe(rootStore.fileStore.fileList, ({ object: list }) => {
-    if (list.length > 0) {
-      const file = list[0];
-      document.title = `${file.absolutePath} • ${PREVIEW_WINDOW_BASENAME}`;
-    }
-  });
-
-  // Change window title to filename when changing the selected file
-  observe(rootStore.uiStore, 'firstItem', ({ object }) => {
-    const index = object.get();
-    if (!isNaN(index) && index >= 0 && index < rootStore.fileStore.fileList.length) {
-      const file = rootStore.fileStore.fileList[index];
-      document.title = `${file.absolutePath || '?'} • ${PREVIEW_WINDOW_BASENAME}`;
-    }
-  });
-} else {
-  RendererMessenger.onClosedPreviewWindow(() => {
-    rootStore.uiStore.closePreviewWindow();
-  });
-  // Recover global preferences
-  try {
-    const window_preferences = localStorage.getItem(WINDOW_STORAGE_KEY);
-    if (window_preferences === null) {
-      localStorage.setItem(WINDOW_STORAGE_KEY, JSON.stringify({ isFullScreen: false }));
-    } else {
-      const prefs = JSON.parse(window_preferences);
-      if (prefs.isFullScreen === true) {
-        RendererMessenger.setFullScreen(true);
-        rootStore.uiStore.setFullScreen(true);
-      }
-    }
-  } catch (e) {
-    console.error('Cannot load window preferences', e);
-  }
-
-  // Change window title to filename when changing the selected file
-  observe(rootStore.uiStore, 'windowTitle', ({ object }) => {
-    document.title = object.get();
-  });
-}
-
-window.addEventListener('beforeunload', () => {
-  // TODO: check whether this works okay with running in background process
-  // And when force-closing the application. I think it might be keep running...
-  // Update: yes, it keeps running when force-closing. Not sure how to fix. Don't think it can run as child-process
-  rootStore.exifTool.close();
-});
-
-// Render our react components in the div with id 'app' in the html file
-// The Provider component provides the state management for the application
-const container = document.getElementById('app');
-
-if (container === null) {
-  throw new Error('Unable to create user interface.');
-}
-
-const root = createRoot(container);
-root.render(
-  <StoreProvider value={rootStore}>
-    {IS_PREVIEW_WINDOW ? <PreviewApp /> : <App />}
-    <Overlay />
-  </StoreProvider>,
-);
-
-// -------------------------------------------
-// Messaging with the main process
-// -------------------------------------------
-
-/**
- * Adds tags to a file, given its name and the names of the tags
- * @param filePath The path of the file
- * @param tagNames The names of the tags
- */
-async function addTagsToFile(filePath: string, tagNames: string[]) {
-  const { fileStore, tagStore } = rootStore;
-  const clientFile = runInAction(() =>
-    fileStore.fileList.find((file) => file.absolutePath === filePath),
-  );
-  if (clientFile) {
-    const tags = await Promise.all(
-      tagNames.map(async (tagName) => {
-        const clientTag = tagStore.findByName(tagName);
-        if (clientTag !== undefined) {
-          return clientTag;
-        } else {
-          const newClientTag = await tagStore.create(tagStore.root, tagName);
-          return newClientTag;
-        }
-      }),
-    );
-    tags.forEach(clientFile.addTag);
-  } else {
-    throw new Error('Could not find image to set tags for ' + filePath);
-  }
-}
-
-RendererMessenger.onImportExternalImage(async ({ item }) => {
-  console.log('Importing image...', item);
-  // Might take a while for the file watcher to detect the image - otherwise the image is not in the DB and cannot be tagged
-  promiseRetry(() => addTagsToFile(item.filePath, item.tagNames));
-});
-
-RendererMessenger.onAddTagsToFile(async ({ item }) => {
-  console.log('Adding tags to file...', item);
-  await addTagsToFile(item.filePath, item.tagNames);
-});
-
-RendererMessenger.onGetTags(async () => ({ tags: await backend.fetchTags() }));
-
-RendererMessenger.onFullScreenChanged((val) => rootStore.uiStore.setFullScreen(val));
->>>>>>> 673bfa2a
+}