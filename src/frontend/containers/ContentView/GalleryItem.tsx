--- conflicted
+++ resolved
@@ -1,23 +1,12 @@
 import { observer } from 'mobx-react-lite';
-<<<<<<< HEAD
 import React, { useCallback, useEffect, useMemo, useState } from 'react';
-import { ClientFile, IFile } from 'src/entities/File';
+import { ClientFile } from 'src/entities/File';
 import { ClientTag } from 'src/entities/Tag';
 import { useStore } from 'src/frontend/contexts/StoreContext';
-import { DnDAttribute, DnDTagType } from 'src/frontend/contexts/TagDnDContext';
-import { ellipsize, encodeFilePath, formatDateTime, humanFileSize } from 'src/frontend/utils';
-=======
-import { ClientFile } from 'src/entities/File';
 import { ellipsize, encodeFilePath, humanFileSize } from 'src/frontend/utils';
->>>>>>> ff7dd22c
 import { IconButton, IconSet, Tag } from 'widgets';
+import { CommandDispatcher, MousePointerEvent } from './Commands';
 import { ITransform } from './Masonry/MasonryWorkerAdapter';
-<<<<<<< HEAD
-=======
-import { ClientTag } from 'src/entities/Tag';
-import { useStore } from 'src/frontend/contexts/StoreContext';
-import { CommandDispatcher, MousePointerEvent } from './Commands';
->>>>>>> ff7dd22c
 
 interface ItemProps {
   file: ClientFile;
@@ -93,13 +82,8 @@
 
 // TODO: When a filename contains https://x/y/z.abc?323 etc., it can't be found
 // e.g. %2F should be %252F on filesystems. Something to do with decodeURI, but seems like only on the filename - not the whole path
-<<<<<<< HEAD
-const Thumbnail = observer(({ file, mounted, forceNoThumbnail }: IThumbnail) => {
+export const Thumbnail = observer(({ file, mounted, forceNoThumbnail }: ItemProps) => {
   const { uiStore, fileStore } = useStore();
-=======
-export const Thumbnail = observer(({ file, mounted, forceNoThumbnail }: ItemProps) => {
-  const { uiStore } = useStore();
->>>>>>> ff7dd22c
   const { thumbnailDirectory } = uiStore;
   const { thumbnailPath, isBroken } = file;
 
@@ -159,15 +143,6 @@
   }
 });
 
-<<<<<<< HEAD
-const MissingImageFallback = ({ style }: { style?: React.CSSProperties }) => (
-  <div style={style} className="image-error custom-icon-128">
-    {IconSet.DB_ERROR}Could not load image
-  </div>
-);
-
-=======
->>>>>>> ff7dd22c
 export const ThumbnailTags = observer(
   ({ file, eventManager }: { file: ClientFile; eventManager: CommandDispatcher }) => {
     return (
