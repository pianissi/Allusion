///////////////////////////////// Inspector /////////////////////////////////
#inspector {
<<<<<<< HEAD
=======
  width: var(--inspector-width);
  background-color: var(--background-color);

  > * {
    // Don't squash content of aside during parent transition
    width: var(--inspector-width);
    padding: 0.25rem 0.5rem;
  }
>>>>>>> 698ee920

  header {
    text-align: center;
    padding: 0.5rem 1rem;
  }
}

// File info
table.file-info {
  display: block;
  border-spacing: 0 0.25rem;
  padding: 0 0.25rem;

  th {
    color: var(--text-color-muted);
    white-space: nowrap;
    font-weight: unset;
    text-align: unset;
    vertical-align: baseline;
  }

  th,
  td {
    padding: 0;
  }

  td {
    padding-left: 1rem;
<<<<<<< HEAD
    overflow: hidden;
    text-overflow: ellipsis;
    max-width: 12rem;
=======
    word-break: break-all;
>>>>>>> 698ee920
  }

  // TODO: New design:
  // .listContentRow {
  //   display: flex;
  //   justify-content: left;
  //   align-items: stretch;
  // }
  // .listContentMetadata .header {
  //   padding: 0.125rem 0.5rem;
  //   display: flex;
  //   font-weight: bold;
  // }
  // .listContentMetadata .row {
  //   padding: 0.125rem 0.5rem;
  //   display: flex;
  //   justify-content: space-between;
  // }
}<|MERGE_RESOLUTION|>--- conflicted
+++ resolved
@@ -1,7 +1,5 @@
 ///////////////////////////////// Inspector /////////////////////////////////
 #inspector {
-<<<<<<< HEAD
-=======
   width: var(--inspector-width);
   background-color: var(--background-color);
 
@@ -10,7 +8,6 @@
     width: var(--inspector-width);
     padding: 0.25rem 0.5rem;
   }
->>>>>>> 698ee920
 
   header {
     text-align: center;
@@ -39,13 +36,7 @@
 
   td {
     padding-left: 1rem;
-<<<<<<< HEAD
-    overflow: hidden;
-    text-overflow: ellipsis;
-    max-width: 12rem;
-=======
     word-break: break-all;
->>>>>>> 698ee920
   }
 
   // TODO: New design:
