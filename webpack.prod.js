--- conflicted
+++ resolved
@@ -42,11 +42,8 @@
     ],
   },
   externals: {
-<<<<<<< HEAD
     "better-sqlite3": "require('better-sqlite3')",
-=======
     "@parcel/watcher": "require('@parcel/watcher')"
->>>>>>> 4118d437
   }
 };
 
@@ -140,11 +137,8 @@
     }),
   ],
   externals: {
-<<<<<<< HEAD
     "better-sqlite3": "require('better-sqlite3')",
-=======
     "@parcel/watcher": "require('@parcel/watcher')"
->>>>>>> 4118d437
   }
 };
 
