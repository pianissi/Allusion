--- conflicted
+++ resolved
@@ -84,12 +84,7 @@
     "ts-jest": "^26.4.4",
     "ts-loader": "^8.0.0",
     "typescript": "^4.1.2",
-<<<<<<< HEAD
-    "webassembly-loader": "^1.1.0",
-    "webpack": "^5.11.0",
-=======
     "webpack": "^5.4.0",
->>>>>>> 698ee920
     "webpack-cli": "^4.2.0",
     "worker-loader": "^3.0.0"
   },
