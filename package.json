{
  "name": "allusion",
  "productName": "Allusion",
<<<<<<< HEAD
  "version": "1.0.1",
=======
  "version": "1.0.0-rc.29-custom",
>>>>>>> 96c044e0
  "description": "A tool for managing your visual library",
  "main": "build/main.bundle.js",
  "scripts": {
    "dev": "webpack --watch --config ./webpack.dev.js --progress --color",
    "production": "webpack --config ./webpack.prod.js",
    "start": "electron ./build/main.bundle.js",
    "lint": "eslint src/**/*{ts,tsx} widgets/**/*{ts,tsx} --fix",
    "test": "jest",
    "package": "yarn build && electron-builder",
    "logo": "ncp ./resources/logo/icns/allusion-logomark-fc.icns ./build/icon.icns && ncp ./resources/logo/ico/allusion-logomark-fc-256x256.ico ./build/icon.ico",
    "build": "rimraf dist && yarn production && yarn logo",
    "pack": "electron-builder --dir",
    "dist": "electron-builder",
    "build:masonry": "cd wasm/wasm-build && cargo run masonry masonry/masonry-scalar && cargo run masonry masonry/masonry-simd -- -C target-feature=+simd128",
    "build:exr": "cd wasm/wasm-build && cargo run exr-decoder exr",
    "release": "node release.js"
  },
  "build": {
    "appId": "com.allusion-app.allusion",
    "productName": "Allusion",
    "mac": {
      "category": "public.app-category.graphics-design",
      "extraResources": [
        "resources/exiftool/exiftool.pl",
        "resources/exiftool/lib",
        "resources/exiftool/.Exiftool_config"
      ]
    },
    "dmg": {
      "icon": false
    },
    "linux": {
      "target": [
        "AppImage"
      ],
      "category": "Graphics",
      "extraResources": [
        "resources/exiftool/exiftool.pl",
        "resources/exiftool/lib",
        "resources/exiftool/.Exiftool_config"
      ]
    },
    "win": {
      "target": [
        "nsis",
        "portable"
      ],
      "extraResources": [
        "resources/exiftool/exiftool.exe",
        "resources/exiftool/.Exiftool_config"
      ]
    },
    "extraResources": [
      "resources/themes"
    ],
    "nsis": {
      "oneClick": false,
      "allowToChangeInstallationDirectory": true
    },
    "portable": {
      "artifactName": "${productName}Portable.${version}.${ext}"
    },
    "files": [
      "!node_modules",
      "build/**/*",
      "package.json"
    ],
    "asar": true
  },
  "repository": {
    "type": "git",
    "url": "git+https://github.com/PlayWolfYT/Allusion.git"
  },
  "author": "Allusion-App",
  "license": "ISC",
  "bugs": {
    "url": "https://github.com/PlayWolfYT/Allusion/issues"
  },
  "homepage": "https://github.com/PlayWolfYT/Allusion#readme",
  "devDependencies": {
    "@svgr/webpack": "^6.5.1",
    "@types/chrome": "^0.0.195",
    "@types/fs-extra": "^11.0.1",
    "@types/jest": "^29.5.1",
    "@types/offscreencanvas": "^2019.6.2",
    "@types/react": "^18.0.28",
    "@types/react-dom": "^18.0.11",
    "@types/react-window": "^1.8.5",
    "@types/utif": "^3.0.1",
    "@typescript-eslint/eslint-plugin": "^5.52.0",
    "@typescript-eslint/parser": "^5.52.0",
    "css-loader": "^6.7.3",
    "electron": "21.3.0",
    "electron-builder": "23.6.0",
    "eslint": "^8.34.0",
    "eslint-config-prettier": "^8.6.0",
    "eslint-plugin-prettier": "^4.2.1",
    "eslint-plugin-react": "^7.32.2",
    "eslint-plugin-react-hooks": "^4.6.0",
    "fake-indexeddb": "^4.0.1",
    "html-webpack-plugin": "^5.5.0",
    "jest": "^29.5.0",
    "mini-css-extract-plugin": "^2.7.2",
    "ncp": "^2.0.0",
    "node-loader": "^2.0.0",
    "normalize.css": "^8.0.1",
    "prettier": "^2.8.4",
    "rimraf": "^4.1.2",
    "sass": "^1.58.1",
    "sass-loader": "^13.2.0",
    "style-loader": "^3.3.1",
    "ts-jest": "^29.1.0",
    "ts-loader": "^9.4.2",
    "typescript": "^4.9.5",
    "webpack": "^5.75.0",
    "webpack-cli": "^5.0.1"
  },
  "dependencies": {
    "@floating-ui/core": "^1.2.1",
    "@floating-ui/react-dom": "^1.3.0",
    "ag-psd": "^15.0.0",
    "chokidar": "^3.5.3",
    "comlink": "^4.4.1",
    "dexie": "^3.2.3",
    "dexie-export-import": "^1.0.3",
    "electron-updater": "^5.3.0",
    "fs-extra": "^11.1.0",
    "mobx": "^6.8.0",
    "mobx-react-lite": "^3.4.0",
    "node-exiftool": "^2.3.0",
    "node-stream-zip": "^1.15.0",
    "react": "^18.2.0",
    "react-colorful": "^5.6.1",
    "react-dom": "^18.2.0",
    "react-window": "^1.8.8",
    "readline": "^1.3.0",
    "sourcemapped-stacktrace": "^1.1.11",
    "utif": "^3.1.0",
    "wasm-feature-detect": "^1.2.11"
  }
}<|MERGE_RESOLUTION|>--- conflicted
+++ resolved
@@ -1,11 +1,9 @@
 {
   "name": "allusion",
   "productName": "Allusion",
-<<<<<<< HEAD
+
   "version": "1.0.1",
-=======
-  "version": "1.0.0-rc.29-custom",
->>>>>>> 96c044e0
+
   "description": "A tool for managing your visual library",
   "main": "build/main.bundle.js",
   "scripts": {
